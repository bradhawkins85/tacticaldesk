--- conflicted
+++ resolved
@@ -38,9 +38,6 @@
 - 2025-10-16T05:31:47Z Fix: Restored organization admin view by adding timestamp fields to the ORM model to match the schema.
 - 2025-10-16T08:10:00Z Feature: Split automation workspace into scheduled and event-driven tables with refreshed secure update controls.
 - 2025-10-16T05:58:00Z Fix: Added resilient migration to backfill organization timestamp columns and ignore duplicate column errors for fresh installs.
-<<<<<<< HEAD
 - 2025-10-16T09:45:00Z Feature: Added automation editing API, modal workspace controls, and regression tests for scheduled and event automations.
-=======
 - 2025-10-16T06:07:10Z Feature: Moved organisation creation workflow into a modal dialog with backdrop controls and keyboard support.
-- 2025-10-16T08:55:00Z Feature: Introduced organisation contact management APIs and admin workspace with sortable, filterable directory and CRUD tooling.
->>>>>>> e2c05577
+- 2025-10-16T08:55:00Z Feature: Introduced organisation contact management APIs and admin workspace with sortable, filterable directory and CRUD tooling.