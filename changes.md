--- conflicted
+++ resolved
@@ -103,11 +103,8 @@
 - 2025-10-20T01:02:02Z Fix: Switched Syncro API authentication to Bearer Authorization headers so requests align with the published API security scheme.
 - 2025-10-20T01:15:00Z Fix: Removed Syncro webhook URL field and repositioned the credentials panel above the company selection table.
 - 2025-10-20T01:42:00Z Fix: Relocated Syncro company refresh tools beside the table header and expanded the credentials panel to full width below the import status.
-<<<<<<< HEAD
 - 2025-10-20T02:30:00Z Feature: Added discrete Syncro company import endpoint, UI pagination with 5-row default, and separated company/ticket import buttons.
-=======
 - 2025-10-20T02:15:00Z Feature: Enabled event automations to specify custom ntfy topics, including UI controls, API support, and
   regression coverage for topic overrides.
 - 2025-10-20T02:10:00Z Fix: Restored the /tickets/new route so the new ticket workspace loads with the creation modal for no-JS navigation.
-- 2025-10-20T01:32:13Z Fix: Restored ticket creation modal visibility by aligning client controls with modal visibility classes.
->>>>>>> 7a519dda
+- 2025-10-20T01:32:13Z Fix: Restored ticket creation modal visibility by aligning client controls with modal visibility classes.