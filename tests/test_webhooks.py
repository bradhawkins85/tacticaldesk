--- conflicted
+++ resolved
@@ -123,7 +123,6 @@
     assert variables["discord.thread.name"] == "Major Incident"
 
 
-<<<<<<< HEAD
 def test_discord_webhook_accepts_third_party_payload():
     payload = {
         "content": "Alert triggered from monitoring",
@@ -134,7 +133,6 @@
             }
         ],
         "extra_source": "acme-monitor",  # Ensure non-Discord keys are accepted
-=======
 def test_discord_webhook_triggers_automation(monkeypatch):
     asyncio.run(_create_discord_automation())
 
@@ -153,22 +151,18 @@
         "type": 0,
         "content": "Intrusion detected",
         "channel_id": "123456789",
->>>>>>> db8fe0b2
     }
 
     with TestClient(app) as client:
         response = client.post("/api/webhooks/discord", json=payload)
 
     assert response.status_code == 200
-<<<<<<< HEAD
     body = response.json()
     assert body["status"] == "accepted"
     variables = body["variables"]
     assert variables["discord.content"] == "Alert triggered from monitoring"
     assert variables["discord.embeds_count"] == "1"
-=======
     assert captured["message"] == "Discord webhook reported: Intrusion detected"
     assert captured["automation_name"] == "Discord responder"
     assert captured["event_type"] == "Discord Webhook Received"
-    assert captured["ticket_identifier"] == "unknown"
->>>>>>> db8fe0b2
+    assert captured["ticket_identifier"] == "unknown"