import asyncio
from datetime import datetime

import pytest
from fastapi import HTTPException
from fastapi.testclient import TestClient

from app.core.automation_dispatcher import automation_dispatcher
from app.core.config import get_settings
from app.core.tickets import ticket_store
from app.main import app
from app.api.routers import automations as automations_router
from app.schemas import AutomationTicketAction


@pytest.fixture(autouse=True)
def automation_db(tmp_path, monkeypatch):
    db_path = tmp_path / "automations.db"
    monkeypatch.setenv("DATABASE_URL", f"sqlite+aiosqlite:///{db_path}")
    monkeypatch.setenv("TACTICAL_DESK_ENABLE_INSTALLERS", "0")
    get_settings.cache_clear()
    yield
    get_settings.cache_clear()


@pytest.fixture(autouse=True)
def reset_ticket_overrides():
    asyncio.run(ticket_store.reset())
    yield
    asyncio.run(ticket_store.reset())


@pytest.fixture(autouse=True)
def reset_automation_events():
    asyncio.run(automation_dispatcher.reset())
    yield
    asyncio.run(automation_dispatcher.reset())


def _parse_iso8601(value: str | None) -> datetime | None:
    if not value:
        return None
    normalized = value[:-1] + "+00:00" if value.endswith("Z") else value
    return datetime.fromisoformat(normalized)


def test_seeded_automations_visible_in_api_and_ui():
    with TestClient(app) as client:
        response = client.get("/api/automations")
        assert response.status_code == 200
        payload = response.json()
        names = {item["name"] for item in payload}
        assert "Lifecycle automation" in names
        assert "Incident escalation" in names

        html_response = client.get("/automation")
        assert html_response.status_code == 200
        html = html_response.text
        assert "Automation Control Tower" in html
        assert "data-automation-id" in html
        assert "Lifecycle automation" in html
        assert "Incident escalation" in html


def test_update_scheduled_automation():
    with TestClient(app) as client:
        scheduled = client.get("/api/automations", params={"kind": "scheduled"})
        assert scheduled.status_code == 200
        scheduled_items = scheduled.json()
        target = next(item for item in scheduled_items if item["name"] == "Lifecycle automation")
        automation_id = target["id"]

        payload = {
            "name": "Lifecycle automation (patched)",
            "description": "Updated secure update automation.",
            "cron_expression": "0 4 * * *",
            "next_run_at": "2025-12-01T04:00:00Z",
            "last_run_at": "2025-11-30T04:00:00Z",
        }
        update = client.patch(f"/api/automations/{automation_id}", json=payload)
        assert update.status_code == 200
        body = update.json()
        assert body["name"] == payload["name"]
        assert body["cron_expression"] == payload["cron_expression"]
        assert body["next_run_at"].startswith("2025-12-01T04:00:00")

        html = client.get("/automation").text
        assert "Lifecycle automation (patched)" in html
        assert "0 4 * * *" in html


def test_update_scheduled_automation_with_trigger_filters():
    with TestClient(app) as client:
        scheduled = client.get("/api/automations", params={"kind": "scheduled"})
        assert scheduled.status_code == 200
        scheduled_items = scheduled.json()
        target = next(item for item in scheduled_items if item["name"] == "Patch window compliance")
        automation_id = target["id"]

        payload = {
            "trigger_filters": {
                "match": "any",
                "conditions": [
                    {
                        "type": "Assigned to",
                        "operator": "equals",
                        "value": "Service Desk",
                    }
                ],
            }
        }

        response = client.patch(
            f"/api/automations/{automation_id}",
            json=payload,
        )
        assert response.status_code == 200
        body = response.json()
        assert body["trigger_filters"]["conditions"][0]["type"] == "Assigned to"
        assert body["trigger_filters"]["conditions"][0]["value"] == "Service Desk"

        html = client.get(f"/automation/scheduled/{automation_id}")
        assert html.status_code == 200
        assert "Assigned to" in html.text


def test_scheduled_automation_rejects_invalid_cron():
    with TestClient(app) as client:
        scheduled = client.get("/api/automations", params={"kind": "scheduled"})
        assert scheduled.status_code == 200
        automation_id = scheduled.json()[0]["id"]

        response = client.patch(
            f"/api/automations/{automation_id}",
            json={"cron_expression": "invalid"},
        )
        assert response.status_code == 400
        detail = response.json().get("detail")
        assert "Cron expression" in detail


def test_update_event_automation_status():
    with TestClient(app) as client:
        events = client.get("/api/automations", params={"kind": "event"})
        assert events.status_code == 200
        event_items = events.json()
        target = next(item for item in event_items if item["name"] == "Incident escalation")
        automation_id = target["id"]

        payload = {
            "status": "Monitoring",
            "last_trigger_at": "2025-12-05T09:30:00Z",
        }
        update = client.patch(f"/api/automations/{automation_id}", json=payload)
        assert update.status_code == 200
        body = update.json()
        assert body["status"] == "Monitoring"
        assert body["last_trigger_at"].startswith("2025-12-05T09:30:00")

        html = client.get("/automation").text
        assert "Monitoring" in html
        assert "2025" in html


def test_event_automation_trigger_validation():
    with TestClient(app) as client:
        events = client.get("/api/automations", params={"kind": "event"})
        assert events.status_code == 200
        automation_id = events.json()[0]["id"]

        response = client.patch(
            f"/api/automations/{automation_id}",
            json={"trigger": "Unsupported"},
        )
        assert response.status_code == 400
        detail = response.json().get("detail")
        assert "trigger" in detail.lower()

        filters_response = client.patch(
            f"/api/automations/{automation_id}",
            json={
                "trigger_filters": {
                    "match": "any",
                    "conditions": ["Unsupported"],
                }
            },
        )
        assert filters_response.status_code == 400
        filter_detail = filters_response.json().get("detail")
        assert "trigger" in filter_detail.lower()


def test_update_event_automation_trigger_filters():
    with TestClient(app) as client:
        events = client.get("/api/automations", params={"kind": "event"})
        assert events.status_code == 200
        event_items = events.json()
        target = next(
            item for item in event_items if item["name"] == "Incident escalation"
        )
        automation_id = target["id"]

        payload = {
            "trigger_filters": {
                "match": "all",
                "conditions": [
                    {"type": "Ticket Created"},
                    {
                        "type": "Ticket Status Changed From",
                        "operator": "equals",
                        "value": "Open",
                    },
                    {
                        "type": "Assigned SLA",
                        "operator": "equals",
                        "value": "Gold",
                    },
                ],
            }
        }

        update = client.patch(
            f"/api/automations/{automation_id}",
            json=payload,
        )
        assert update.status_code == 200
        body = update.json()
        assert body["trigger_filters"]["match"] == "all"

        def _normalize_conditions(raw_conditions):
            normalized = []
            for condition in raw_conditions:
                normalized.append(
                    {key: value for key, value in condition.items() if value is not None}
                )
            return normalized

        assert _normalize_conditions(body["trigger_filters"]["conditions"]) == payload[
            "trigger_filters"
        ]["conditions"]
        assert body["trigger"] is None

        html = client.get("/automation").text
        assert "ALL" in html
        assert "Ticket Created" in html
        assert "Ticket Status Changed From" in html
        assert "Equals" in html
        assert "Open" in html


def test_update_event_automation_ticket_actions():
    with TestClient(app) as client:
        events = client.get("/api/automations", params={"kind": "event"})
        assert events.status_code == 200
        event_items = events.json()
        target = next(
            item for item in event_items if item["name"] == "Incident escalation"
        )
        automation_id = target["id"]

        payload = {
            "ticket_actions": [
                {
                    "action": "add-public-comment",
                    "value": "Notify stakeholders within 1 hour.",
                },
                {"action": "change-status", "value": "In Progress"},
            ]
        }

        response = client.patch(
            f"/api/automations/{automation_id}",
            json=payload,
        )
        assert response.status_code == 200
        body = response.json()
        assert len(body["ticket_actions"]) == 2
        assert body["ticket_actions"][0]["action"] == "add-public-comment"
        assert (
            body["ticket_actions"][0]["value"]
            == "Notify stakeholders within 1 hour."
        )

        html = client.get(f"/automation/event/{automation_id}")
        assert html.status_code == 200
        assert "add-public-comment" in html.text
        assert "Notify stakeholders within 1 hour." in html.text

        refreshed = client.get("/api/automations", params={"kind": "event"})
        assert refreshed.status_code == 200
        updated = next(item for item in refreshed.json() if item["id"] == automation_id)
        assert len(updated["ticket_actions"]) == 2
        assert updated["ticket_actions"][1]["action"] == "change-status"


def test_event_automation_rejects_invalid_ticket_actions():
    with TestClient(app) as client:
        events = client.get("/api/automations", params={"kind": "event"})
        assert events.status_code == 200
        automation_id = events.json()[0]["id"]

        response = client.patch(
            f"/api/automations/{automation_id}",
            json={
                "ticket_actions": [
                    {"action": "unsupported-action", "value": "Test"},
                ]
            },
        )
        assert response.status_code == 400
        detail = response.json().get("detail", "")
        assert "action" in detail.lower()


<<<<<<< HEAD
def test_event_automation_template_variables_rendered_in_ui():
    with TestClient(app) as client:
        events = client.get("/api/automations", params={"kind": "event"})
        assert events.status_code == 200
        automations = events.json()
        assert automations, "Expected seeded automations"
        automation_id = automations[0]["id"]

        page = client.get(f"/automation/event/{automation_id}")
        assert page.status_code == 200
        html = page.text
        assert "Available template variables" in html
        assert "ticket.subject" in html
        assert "ticket.previous_status" in html
        assert "event.triggered_at" in html


def test_ticket_action_template_variables_render_in_dispatch_payload():
    with TestClient(app) as client:
        events = client.get("/api/automations", params={"kind": "event"})
        assert events.status_code == 200
        event_items = events.json()
        target = next(item for item in event_items if item["name"] == "Incident escalation")
        automation_id = target["id"]

        configure = client.patch(
            f"/api/automations/{automation_id}",
            json={
                "trigger_filters": {
                    "match": "all",
                    "conditions": [
                        {"type": "Ticket Status Changed"},
                    ],
                },
                "ticket_actions": [
                    {
                        "action": "add-public-comment",
                        "value": (
                            "Ticket {{ ticket.id }} for {{ ticket.customer }} is now "
                            "{{ ticket.status }} (was {{ ticket.previous_status }})."
                        ),
                    }
                ],
            },
        )
        assert configure.status_code == 200

        form_payload = {
            "subject": "Database availability incident",
            "customer": "Quest Logistics",
            "customer_email": "quest.ops@example.com",
            "status": "In Progress",
            "priority": "High",
            "team": "Tier 2",
            "assignment": "Super Admin",
            "queue": "Critical response",
            "category": "Support",
            "summary": "Automated remediation playbook executing runtime checks.",
        }

        response = client.post(
            "/tickets/TD-4821",
            data=form_payload,
            follow_redirects=False,
        )
        assert response.status_code == 303

        events = asyncio.run(automation_dispatcher.list_events())
        triggered = [
            event
            for event in events
            if event.event_type == "Automation Triggered"
            and event.payload.get("automation_id") == automation_id
        ]
        assert triggered, "Expected Automation Triggered event to be recorded"

        payload = triggered[-1].payload
        assert payload["trigger_event"] == "Ticket Status Changed"
        variables = payload["variables"]
        assert variables["ticket.subject"] == form_payload["subject"]
        assert variables["ticket.status"] == form_payload["status"]
        assert "ticket.previous_status" in variables
        actions = payload["actions"]
        assert actions, "Expected rendered ticket actions"
        rendered_value = actions[0]["value"]
        assert "TD-4821" in rendered_value
        assert form_payload["status"] in rendered_value
        assert variables["ticket.previous_status"] in rendered_value
        assert payload["triggered_at"].endswith("Z")
=======
def test_ticket_action_normalization_accepts_aliases_and_deduplicates():
    normalized = automations_router._normalize_ticket_actions(
        [
            {"slug": "add-public-comment", "details": "Notify"},
            {"action": "Add Public Comment", "value": "Notify"},
            {"label": "Change Status", "details": "In Progress"},
            AutomationTicketAction(action="change-status", value="In Progress"),
            None,
        ]
    )

    assert len(normalized) == 2
    assert normalized[0].action == "add-public-comment"
    assert normalized[0].value == "Notify"
    assert normalized[1].action == "change-status"
    assert normalized[1].value == "In Progress"


def test_ticket_action_normalization_rejects_unknown_actions():
    with pytest.raises(HTTPException):
        automations_router._normalize_ticket_actions(
            [{"action": "not-a-real-action", "value": "noop"}]
        )
>>>>>>> 773a8be7


def test_ticket_update_triggers_event_automation():
    with TestClient(app) as client:
        events = client.get("/api/automations", params={"kind": "event"})
        assert events.status_code == 200
        event_items = events.json()
        target = next(
            item for item in event_items if item["name"] == "Incident escalation"
        )
        automation_id = target["id"]
        original_last_trigger = target.get("last_trigger_at")

        configure_response = client.patch(
            f"/api/automations/{automation_id}",
            json={
                "trigger_filters": {
                    "match": "all",
                    "conditions": [
                        {"type": "Ticket Updated by Technician"},
                    ],
                }
            },
        )
        assert configure_response.status_code == 200

        form_payload = {
            "subject": "Query for Opensource Project - follow up",
            "customer": "Quest Logistics",
            "customer_email": "quest.labs@example.com",
            "status": "Open",
            "priority": "High",
            "team": "Tier 1",
            "assignment": "Unassigned",
            "queue": "Critical response",
            "category": "Support",
            "summary": "Technician posted updated troubleshooting notes.",
        }

        ticket_response = client.post(
            "/tickets/TD-4821",
            data=form_payload,
            follow_redirects=False,
        )
        assert ticket_response.status_code == 303

        refreshed = client.get("/api/automations", params={"kind": "event"})
        assert refreshed.status_code == 200
        updated = next(item for item in refreshed.json() if item["id"] == automation_id)
        assert updated["last_trigger_at"] is not None
        assert updated["last_trigger_at"] != original_last_trigger

        parsed_original = _parse_iso8601(original_last_trigger)
        parsed_updated = _parse_iso8601(updated["last_trigger_at"])
        assert parsed_updated is not None
        if parsed_original is not None:
            assert parsed_updated > parsed_original


def test_manual_run_endpoint_updates_last_run():
    with TestClient(app) as client:
        scheduled = client.get("/api/automations", params={"kind": "scheduled"})
        assert scheduled.status_code == 200
        scheduled_items = scheduled.json()
        target = next(item for item in scheduled_items if item["name"] == "Patch window compliance")
        automation_id = target["id"]
        original_last_run = target.get("last_run_at")

        run_response = client.post(f"/api/automations/{automation_id}/run")
        assert run_response.status_code == 200
        payload = run_response.json()
        assert payload["detail"].startswith("Queued manual execution")
        assert "last_run_at" in payload

        refreshed = client.get("/api/automations", params={"kind": "scheduled"})
        assert refreshed.status_code == 200
        updated = next(item for item in refreshed.json() if item["id"] == automation_id)
        assert updated["last_run_at"] is not None
        assert updated["last_run_at"].startswith(payload["last_run_at"][:19])
        if original_last_run:
            assert updated["last_run_at"] != original_last_run


def test_run_endpoint_rejects_event_automations():
    with TestClient(app) as client:
        events = client.get("/api/automations", params={"kind": "event"})
        assert events.status_code == 200
        target = events.json()[0]
        response = client.post(f"/api/automations/{target['id']}/run")
        assert response.status_code == 400
        assert "scheduled" in response.json().get("detail", "").lower()


def test_delete_automation_removes_from_api_and_ui():
    with TestClient(app) as client:
        automations = client.get("/api/automations")
        assert automations.status_code == 200
        target = next(item for item in automations.json() if item["name"] == "Backup integrity")
        automation_id = target["id"]

        delete_response = client.delete(f"/api/automations/{automation_id}")
        assert delete_response.status_code == 204

        remaining = client.get("/api/automations")
        assert remaining.status_code == 200
        remaining_ids = {item["id"] for item in remaining.json()}
        assert automation_id not in remaining_ids

        html = client.get("/automation").text
        assert "Backup integrity" not in html


def test_automation_edit_page_loads():
    with TestClient(app) as client:
        response = client.get("/api/automations")
        assert response.status_code == 200
        automations = response.json()
        assert automations, "Expected seeded automations"
        automation_id = automations[0]["id"]

        page = client.get(f"/automation/{automation_id}")
        assert page.status_code == 200
        html = page.text
        assert "automation-edit-page" in html
        assert "automation-editor__kind" in html
        assert "data-role=\"automation-edit-page\"" in html

def test_runbook_label_listing_and_rename():
    with TestClient(app) as client:
        labels_response = client.get("/api/automations/runbook-labels")
        assert labels_response.status_code == 200
        labels = labels_response.json()
        summary = {item["label"]: item["automation_count"] for item in labels}
        assert "Platform maintenance" in summary
        assert summary["Platform maintenance"] >= 1

        rename_response = client.patch(
            "/api/automations/runbook-labels/Platform%20maintenance",
            json={"new_label": "Platform maintenance v2"},
        )
        assert rename_response.status_code == 200
        renamed_payload = rename_response.json()
        updated_labels = {item["label"] for item in renamed_payload}
        assert "Platform maintenance v2" in updated_labels
        assert "Platform maintenance" not in updated_labels

        automations = client.get("/api/automations").json()
        lifecycle = next(
            item for item in automations if item["name"] == "Lifecycle automation"
        )
        assert lifecycle["playbook"] == "Platform maintenance v2"


def test_runbook_label_rename_conflict_and_missing():
    with TestClient(app) as client:
        labels = client.get("/api/automations/runbook-labels").json()
        assert len(labels) >= 2
        first_label = labels[0]["label"]
        second_label = labels[1]["label"]
        conflict = client.patch(
            f"/api/automations/runbook-labels/{first_label}",
            json={"new_label": second_label},
        )
        assert conflict.status_code == 409
        detail = conflict.json().get("detail")
        assert detail and "already exists" in detail

        missing = client.patch(
            "/api/automations/runbook-labels/Unknown",
            json={"new_label": "New label"},
        )
        assert missing.status_code == 404
        assert "not found" in missing.json().get("detail", "").lower()<|MERGE_RESOLUTION|>--- conflicted
+++ resolved
@@ -312,7 +312,6 @@
         assert "action" in detail.lower()
 
 
-<<<<<<< HEAD
 def test_event_automation_template_variables_rendered_in_ui():
     with TestClient(app) as client:
         events = client.get("/api/automations", params={"kind": "event"})
@@ -402,7 +401,6 @@
         assert form_payload["status"] in rendered_value
         assert variables["ticket.previous_status"] in rendered_value
         assert payload["triggered_at"].endswith("Z")
-=======
 def test_ticket_action_normalization_accepts_aliases_and_deduplicates():
     normalized = automations_router._normalize_ticket_actions(
         [
@@ -426,7 +424,6 @@
         automations_router._normalize_ticket_actions(
             [{"action": "not-a-real-action", "value": "noop"}]
         )
->>>>>>> 773a8be7
 
 
 def test_ticket_update_triggers_event_automation():
