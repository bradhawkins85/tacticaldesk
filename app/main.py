--- conflicted
+++ resolved
@@ -8,15 +8,12 @@
 import re
 
 from fastapi import Depends, FastAPI, HTTPException, Request, status
-<<<<<<< HEAD
 from fastapi.responses import HTMLResponse, JSONResponse, RedirectResponse, Response
-=======
 from fastapi.openapi.docs import (
     get_swagger_ui_html,
     get_swagger_ui_oauth2_redirect_html,
 )
 from fastapi.responses import HTMLResponse, RedirectResponse, Response
->>>>>>> 123f18b4
 from fastapi.staticfiles import StaticFiles
 from fastapi.templating import Jinja2Templates
 from sqlalchemy import func, select
