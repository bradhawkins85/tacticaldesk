from __future__ import annotations

from collections import Counter
from contextlib import asynccontextmanager
from datetime import datetime, timedelta, timezone
from pathlib import Path
from urllib.parse import parse_qs
import re

from fastapi import Depends, FastAPI, HTTPException, Request, status
from fastapi.responses import HTMLResponse, JSONResponse, RedirectResponse, Response
from fastapi.openapi.docs import (
    get_swagger_ui_html,
    get_swagger_ui_oauth2_redirect_html,
)
from fastapi.responses import HTMLResponse, RedirectResponse, Response
from fastapi.staticfiles import StaticFiles
from fastapi.templating import Jinja2Templates
from sqlalchemy import func, select
from sqlalchemy.ext.asyncio import AsyncSession
from starlette import status

from app.api.routers import auth as auth_router
from app.api.routers import automations as automations_router
from app.api.routers import integrations as integrations_router
from app.api.routers import maintenance as maintenance_router
from app.api.routers import organizations as organizations_router
from app.api.routers import webhooks as webhooks_router
from app.core.automations import (
    EVENT_AUTOMATION_ACTION_CHOICES,
    EVENT_TRIGGER_OPTIONS,
    TRIGGER_OPERATOR_OPTIONS,
    VALUE_REQUIRED_TRIGGER_OPTIONS,
)
from app.core.config import get_settings
from app.core.db import dispose_engine, get_engine, get_session
from app.core.automation_dispatcher import automation_dispatcher
from app.core.tickets import ticket_store
from app.core.template_variables import AUTOMATION_TEMPLATE_VARIABLES
from app.models import (
    Automation,
    Contact,
    IntegrationModule,
    Organization,
    User,
    WebhookDelivery,
    utcnow,
)
from app.schemas import (
    AutomationTicketAction,
    AutomationTriggerFilter,
    OrganizationCreate,
    OrganizationUpdate,
    TicketReply,
    TicketUpdate,
    WebhookStatus,
)
from app.services import dispatch_ticket_event
from pydantic import ValidationError

BASE_DIR = Path(__file__).resolve().parent
TEMPLATE_DIR = BASE_DIR / "web" / "templates"
STATIC_DIR = BASE_DIR / "web" / "static"


@asynccontextmanager
async def lifespan(app: FastAPI):
    await get_engine()
    yield
    await dispose_engine()


settings = get_settings()
app = FastAPI(
    title=settings.app_name,
    lifespan=lifespan,
    docs_url=None,
    redoc_url=None,
)
app.mount("/static", StaticFiles(directory=STATIC_DIR), name="static")
templates = Jinja2Templates(directory=str(TEMPLATE_DIR))
app.include_router(auth_router.router)
app.include_router(automations_router.router)
app.include_router(integrations_router.router)
app.include_router(maintenance_router.router)
app.include_router(organizations_router.router)
app.include_router(webhooks_router.router)


@app.get("/api/docs", include_in_schema=False, name="api_docs_swagger_ui")
async def api_docs_swagger_ui(request: Request) -> HTMLResponse:
    return get_swagger_ui_html(
        openapi_url=app.openapi_url,
        title=f"{settings.app_name} API Docs",
        oauth2_redirect_url=request.url_for("swagger_ui_redirect"),
        swagger_favicon_url=str(request.url_for("static", path="img/favicon.svg")),
    )


@app.get(
    "/api/docs/oauth2-redirect",
    include_in_schema=False,
    name="swagger_ui_redirect",
)
async def swagger_ui_redirect() -> HTMLResponse:
    return get_swagger_ui_oauth2_redirect_html()


def slugify(value: str) -> str:
    tokens = re.findall(r"[a-z0-9]+", value.lower())
    return "-".join(tokens) or "general"


DEFAULT_AUTOMATION_OUTPUT_SELECTOR = "#automation-update-output"


TICKET_FORM_FIELDS = (
    "subject",
    "customer",
    "customer_email",
    "status",
    "priority",
    "team",
    "assignment",
    "queue",
    "category",
    "summary",
)

REPLY_FORM_FIELDS = (
    "to",
    "cc",
    "template",
    "message",
    "public_reply",
    "add_signature",
)

REPLY_FIELD_LABELS = {
    "to": "Recipient",
    "cc": "CC",
    "template": "Reply template",
    "message": "Message",
    "public_reply": "Public reply",
    "add_signature": "Append signature",
}

DEFAULT_REPLY_ACTOR = "Super Admin"
DEFAULT_REPLY_CHANNEL = "Portal reply"


def _automation_datetime_to_iso(value: datetime | None) -> str | None:
    if value is None:
        return None
    if value.tzinfo is None:
        value = value.replace(tzinfo=timezone.utc)
    return value.astimezone(timezone.utc).isoformat().replace("+00:00", "Z")


def _automation_to_view_model(automation: Automation) -> dict[str, object]:
    action = None
    if automation.action_label and automation.action_endpoint:
        action = {
            "label": automation.action_label,
            "endpoint": automation.action_endpoint,
            "output_selector": automation.action_output_selector
            or DEFAULT_AUTOMATION_OUTPUT_SELECTOR,
        }

    manual_run_endpoint: str | None = None
    if automation.kind == "scheduled":
        manual_run_endpoint = app.url_path_for(
            "run_automation", automation_id=str(automation.id)
        )

    delete_endpoint = app.url_path_for(
        "delete_automation", automation_id=str(automation.id)
    )

    filters_dict: dict[str, object] | None = None
    filters_model: AutomationTriggerFilter | None = None
    action_models: list[AutomationTicketAction] = []
    if automation.ticket_actions:
        for entry in automation.ticket_actions:
            try:
                model = AutomationTicketAction.parse_obj(entry)
            except ValidationError:
                continue
            action_models.append(model)

    if automation.trigger_filters:
        try:
            filters_model = AutomationTriggerFilter.parse_obj(automation.trigger_filters)
            filters_dict = filters_model.dict()
        except ValidationError:
            filters_dict = None
            filters_model = None

    trigger_display = automation.trigger or ""
    trigger_sort_value = automation.trigger or ""
    if filters_model and filters_model.conditions:
        display_conditions = [
            condition.display_text() for condition in filters_model.conditions
        ]
        sort_values = [condition.sort_key() for condition in filters_model.conditions]
        if len(display_conditions) == 1:
            trigger_display = display_conditions[0]
            trigger_sort_value = sort_values[0]
        else:
            prefix = "ALL" if filters_model.match == "all" else "ANY"
            trigger_display = f"{prefix}: {', '.join(display_conditions)}"
            trigger_sort_value = " ".join(sort_values)
    if not trigger_display:
        trigger_display = "—"

    return {
        "id": automation.id,
        "name": automation.name,
        "description": automation.description or "",
        "playbook": automation.playbook,
        "kind": automation.kind,
        "cron_expression": automation.cron_expression,
        "trigger": automation.trigger,
        "trigger_display": trigger_display,
        "trigger_sort": trigger_sort_value,
        "trigger_filters": filters_dict,
        "status": automation.status,
        "next_run_iso": _automation_datetime_to_iso(automation.next_run_at),
        "last_run_iso": _automation_datetime_to_iso(automation.last_run_at),
        "last_trigger_iso": _automation_datetime_to_iso(automation.last_trigger_at),
        "ticket_actions": [model.dict() for model in action_models],
        "action": action,
        "action_label": automation.action_label,
        "action_endpoint": automation.action_endpoint,
        "action_output_selector": automation.action_output_selector
        or DEFAULT_AUTOMATION_OUTPUT_SELECTOR,
        "manual_run_endpoint": manual_run_endpoint,
        "delete_endpoint": delete_endpoint,
        "supports_manual_run": automation.kind == "scheduled",
    }


def _derive_ticket_update_event_type(
    ticket_before: dict[str, object], ticket_after: dict[str, object]
) -> str:
    previous_status = str(ticket_before.get("status", "")) if ticket_before else ""
    new_status = str(ticket_after.get("status", "")) if ticket_after else ""
    previous_normalized = previous_status.strip().casefold()
    new_normalized = new_status.strip().casefold()
    if previous_normalized and new_normalized and previous_normalized != new_normalized:
        if new_normalized in {"resolved", "closed"}:
            return "Ticket Resolved"
        return "Ticket Status Changed"
    return "Ticket Updated by Technician"


async def _load_automation(
    session: AsyncSession, automation_id: int
) -> Automation:
    result = await session.execute(
        select(Automation).where(Automation.id == automation_id)
    )
    automation = result.scalar_one_or_none()
    if automation is None:
        raise HTTPException(status_code=404, detail="Automation not found")
    return automation


def describe_age(delta: timedelta) -> str:
    total_seconds = int(delta.total_seconds())
    if total_seconds <= 0:
        return "Just now"
    minutes = total_seconds // 60
    if minutes < 1:
        return "Less than a minute ago"
    hours = minutes // 60
    days = hours // 24
    weeks = days // 7
    if weeks >= 1:
        return f"{weeks} week{'s' if weeks != 1 else ''} ago"
    if days >= 1:
        return f"{days} day{'s' if days != 1 else ''} ago"
    if hours >= 1:
        return f"{hours} hour{'s' if hours != 1 else ''} ago"
    return f"{minutes} minute{'s' if minutes != 1 else ''} ago"


async def _fetch_ticket_records(now_utc: datetime) -> list[dict[str, object]]:
    seed_tickets = build_ticket_records(now_utc)
    return await ticket_store.apply_overrides(seed_tickets)


def _enrich_ticket_record(
    ticket: dict[str, object], now_utc: datetime
) -> dict[str, object]:
    base = dict(ticket)
    last_reply_dt = base.get("last_reply_dt")
    if isinstance(last_reply_dt, datetime):
        if last_reply_dt.tzinfo is None:
            last_reply_dt = last_reply_dt.replace(tzinfo=timezone.utc)
    else:
        last_reply_dt = now_utc
    base["last_reply_dt"] = last_reply_dt
    last_reply_iso = (
        last_reply_dt.astimezone(timezone.utc).isoformat().replace("+00:00", "Z")
    )
    age_delta = now_utc - last_reply_dt

    status_value = str(base.get("status", ""))
    priority_value = str(base.get("priority", ""))
    assignment_value = str(base.get("assignment", ""))
    queue_value = str(base.get("queue", ""))
    team_value = str(base.get("team", ""))
    category_value = str(base.get("category", ""))

    filter_tokens = {
        "all",
        f"status-{slugify(status_value)}",
        f"priority-{slugify(priority_value)}",
        f"assignment-{slugify(assignment_value)}",
        f"queue-{slugify(queue_value)}",
        f"team-{slugify(team_value)}",
        f"category-{slugify(category_value)}",
    }
    if base.get("is_starred"):
        filter_tokens.add("flagged")
    if base.get("assets_visible"):
        filter_tokens.add("assets-visible")

    labels = base.get("labels") or []
    if not isinstance(labels, list):
        labels = []
    base["labels"] = labels
    if "channel" not in base:
        base["channel"] = "Portal"

    enriched = {
        **base,
        "last_reply_iso": last_reply_iso,
        "age_display": describe_age(age_delta),
        "filter_tokens": sorted(filter_tokens),
        "status_token": slugify(status_value),
        "priority_token": slugify(priority_value),
        "assignment_token": slugify(assignment_value),
    }
    return enriched


async def _build_ticket_listing_context(
    *,
    request: Request,
    session: AsyncSession,
    now_utc: datetime,
    tickets_raw: list[dict[str, object]],
    new_ticket_form: dict[str, str] | None = None,
    new_ticket_errors: list[str] | None = None,
    open_modal: bool = False,
) -> dict[str, object]:
    status_counter: Counter[str] = Counter()
    assignment_counter: Counter[str] = Counter()
    queue_counter: Counter[str] = Counter()

    enriched_tickets: list[dict[str, object]] = []
    for ticket in tickets_raw:
        enriched = _enrich_ticket_record(ticket, now_utc)
        enriched_tickets.append(enriched)
        status_counter.update([str(enriched.get("status", ""))])
        assignment_counter.update([str(enriched.get("assignment", ""))])
        queue_counter.update([str(enriched.get("queue", ""))])

    ticket_filter_groups = [
        {
            "title": "Tickets",
            "filters": [
                {"key": "all", "label": "All", "icon": "📋", "count": len(enriched_tickets)},
                {"key": "status-open", "label": "Open", "icon": "🟢", "count": status_counter.get("Open", 0)},
                {"key": "status-pending", "label": "Pending", "icon": "🕒", "count": status_counter.get("Pending", 0)},
                {"key": "status-answered", "label": "Answered", "icon": "✉️", "count": status_counter.get("Answered", 0)},
                {"key": "status-resolved", "label": "Resolved", "icon": "✅", "count": status_counter.get("Resolved", 0)},
                {"key": "status-closed", "label": "Closed", "icon": "📁", "count": status_counter.get("Closed", 0)},
                {"key": "status-spam", "label": "Spam", "icon": "🚫", "count": status_counter.get("Spam", 0)},
            ],
        },
        {
            "title": "New",
            "filters": [
                {"key": "assignment-unassigned", "label": "Unassigned", "icon": "🆕", "count": assignment_counter.get("Unassigned", 0)},
                {"key": "assignment-my-tickets", "label": "My tickets", "icon": "👤", "count": assignment_counter.get("My tickets", 0)},
                {"key": "assignment-shared", "label": "Shared", "icon": "👥", "count": assignment_counter.get("Shared", 0)},
                {"key": "assignment-trashed", "label": "Trashed", "icon": "🗑️", "count": assignment_counter.get("Trashed", 0)},
            ],
        },
        {
            "title": "Queues",
            "filters": [
                {"key": f"queue-{slugify(name)}", "label": name, "icon": "🗂️", "count": queue_counter.get(name, 0)}
                for name in sorted(name for name in queue_counter if name)
            ],
        },
    ]

    ticket_sort_options = [
        {"value": "last-replied", "label": "Last replied"},
        {"value": "newest", "label": "Newest"},
        {"value": "oldest", "label": "Oldest"},
        {"value": "priority", "label": "Priority"},
    ]

    asset_view_options = [
        {"value": "workspace", "label": "Workspace assets"},
        {"value": "related", "label": "Related assets"},
        {"value": "all", "label": "All assets"},
    ]

    status_options = sorted({str(ticket.get("status")) for ticket in tickets_raw if ticket.get("status")})
    priority_options = sorted({str(ticket.get("priority")) for ticket in tickets_raw if ticket.get("priority")})
    team_options = sorted({str(ticket.get("team")) for ticket in tickets_raw if ticket.get("team")})
    assignment_options = sorted({str(ticket.get("assignment")) for ticket in tickets_raw if ticket.get("assignment")})
    queue_options = sorted({str(ticket.get("queue")) for ticket in tickets_raw if ticket.get("queue")})

    default_form = {field: "" for field in TICKET_FORM_FIELDS}
    if status_options:
        default_form["status"] = status_options[0]
    if priority_options:
        default_form["priority"] = priority_options[0]
    if team_options:
        default_form["team"] = team_options[0]
    if assignment_options:
        default_form["assignment"] = assignment_options[0]
    if queue_options:
        default_form["queue"] = queue_options[0]
    default_form.update(new_ticket_form or {})

    context = await _template_context(
        request=request,
        session=session,
        page_title="Unified Ticket Workspace",
        page_subtitle="Track queues, escalations, and SLA risk across every service channel.",
        tickets=enriched_tickets,
        ticket_filter_groups=ticket_filter_groups,
        ticket_sort_options=ticket_sort_options,
        asset_view_options=asset_view_options,
        ticket_status_options=status_options,
        ticket_priority_options=priority_options,
        ticket_team_options=team_options,
        ticket_assignment_options=assignment_options,
        ticket_queue_options=queue_options,
        new_ticket_form=default_form,
        new_ticket_errors=new_ticket_errors or [],
        open_ticket_modal=open_modal,
        active_nav="tickets",
    )
    return context


def _format_field_label(field_name: str) -> str:
    return field_name.replace("_", " ").capitalize()


def _format_validation_errors(
    error: ValidationError, field_labels: dict[str, str] | None = None
) -> list[str]:
    messages: list[str] = []
    for entry in error.errors():
        field = str(entry.get("loc", [""])[-1])
        label = field_labels.get(field, _format_field_label(field)) if field_labels else _format_field_label(field)
        error_type = entry.get("type", "")
        if error_type == "value_error.email":
            messages.append(f"{label} must be a valid email address.")
            continue
        if error_type == "value_error.any_str.min_length":
            messages.append(f"{label} cannot be empty.")
            continue
        if error_type == "value_error.any_str.max_length":
            limit = entry.get("ctx", {}).get("limit_value")
            if limit is not None:
                messages.append(f"{label} must be at most {limit} characters.")
            else:
                messages.append(f"{label} is too long.")
            continue
        messages.append(f"{label}: {entry.get('msg', 'Invalid value')}")
    return messages


def _normalize_checkbox(value: str | None) -> bool:
    if value is None:
        return False
    return value.strip().lower() in {"1", "true", "on", "yes"}


def _summarize_reply(message: str, limit: int = 160) -> str:
    collapsed = " ".join(message.strip().splitlines())
    if not collapsed:
        return "Reply sent"
    if len(collapsed) > limit:
        return collapsed[: limit - 1].rstrip() + "…"
    return collapsed


async def _extract_form_data(
    request: Request, fields: tuple[str, ...]
) -> dict[str, str]:
    content_type = request.headers.get("content-type", "")
    media_type = content_type.split(";")[0].strip().lower()
    if media_type == "application/x-www-form-urlencoded":
        body = await request.body()
        charset = "utf-8"
        if "charset=" in content_type.lower():
            charset = content_type.split("charset=")[-1].split(";")[0].strip() or "utf-8"
        try:
            decoded_body = body.decode(charset)
        except LookupError:
            decoded_body = body.decode("utf-8", errors="ignore")
        parsed = parse_qs(decoded_body, keep_blank_values=True)
        return {field: parsed.get(field, [""])[0] for field in fields}

    try:
        form = await request.form()
    except AssertionError as exc:
        raise HTTPException(
            status_code=status.HTTP_415_UNSUPPORTED_MEDIA_TYPE,
            detail="Unsupported form submission type.",
        ) from exc
    result: dict[str, str] = {}
    for field in fields:
        value = form.get(field)
        if isinstance(value, str):
            result[field] = value
        elif value is None:
            result[field] = ""
        else:
            result[field] = str(value)
    return result


async def _prepare_ticket_detail_context(
    request: Request,
    now_utc: datetime,
    *,
    ticket_id: str,
    form_data: dict[str, str] | None = None,
    form_errors: list[str] | None = None,
    saved: bool = False,
    reply_form_data: dict[str, str] | None = None,
    reply_form_errors: list[str] | None = None,
    reply_saved: bool = False,
    created: bool = False,
) -> dict[str, object]:
    seed_tickets = build_ticket_records(now_utc)
    seed_tickets = await ticket_store.apply_overrides(seed_tickets)

    ticket_lookup = {ticket["id"]: ticket for ticket in seed_tickets}
    ticket = ticket_lookup.get(ticket_id)
    if not ticket:
        raise HTTPException(status_code=404, detail="Ticket not found")

    display_ticket = dict(ticket)
    if form_data:
        for field in TICKET_FORM_FIELDS:
            if field in form_data:
                display_ticket[field] = form_data[field]

    created_at_dt = display_ticket["created_at_dt"]
    if created_at_dt.tzinfo is None:
        created_at_dt = created_at_dt.replace(tzinfo=timezone.utc)
    created_at_iso = created_at_dt.astimezone(timezone.utc).isoformat().replace("+00:00", "Z")

    updated_source = display_ticket.get("metadata_updated_at_dt") or display_ticket["last_reply_dt"]
    if updated_source.tzinfo is None:
        updated_source = updated_source.replace(tzinfo=timezone.utc)
    updated_at_iso = (
        updated_source.astimezone(timezone.utc).isoformat().replace("+00:00", "Z")
    )

    due_at_iso = None
    due_at_dt = display_ticket.get("due_at_dt")
    if isinstance(due_at_dt, datetime):
        if due_at_dt.tzinfo is None:
            due_at_dt = due_at_dt.replace(tzinfo=timezone.utc)
        due_at_iso = due_at_dt.astimezone(timezone.utc).isoformat().replace("+00:00", "Z")

    history_entries: list[dict[str, object]] = []
    for entry in display_ticket.get("history", []):
        entry_copy = dict(entry)
        timestamp_dt = entry_copy.get("timestamp_dt")
        if isinstance(timestamp_dt, datetime):
            if timestamp_dt.tzinfo is None:
                timestamp_dt = timestamp_dt.replace(tzinfo=timezone.utc)
            entry_copy["timestamp_dt"] = timestamp_dt
            entry_copy["timestamp_iso"] = (
                timestamp_dt.astimezone(timezone.utc).isoformat().replace("+00:00", "Z")
            )
        history_entries.append(entry_copy)

    stored_replies = await ticket_store.list_replies(ticket_id)
    for entry in stored_replies:
        entry_copy = dict(entry)
        timestamp_dt = entry_copy.get("timestamp_dt")
        if isinstance(timestamp_dt, datetime):
            if timestamp_dt.tzinfo is None:
                timestamp_dt = timestamp_dt.replace(tzinfo=timezone.utc)
            entry_copy["timestamp_dt"] = timestamp_dt
            entry_copy["timestamp_iso"] = (
                timestamp_dt.astimezone(timezone.utc).isoformat().replace("+00:00", "Z")
            )
        history_entries.append(entry_copy)

    history_entries.sort(
        key=lambda entry: entry.get("timestamp_dt") or datetime.min.replace(tzinfo=timezone.utc),
        reverse=True,
    )

    display_ticket.update(
        {
            "created_at_iso": created_at_iso,
            "updated_at_iso": updated_at_iso,
            "due_at_iso": due_at_iso,
            "history": history_entries,
        }
    )

    status_options = sorted({record["status"] for record in seed_tickets})
    priority_options = sorted({record["priority"] for record in seed_tickets})
    team_options = sorted({record["team"] for record in seed_tickets})
    assignment_options = sorted({record["assignment"] for record in seed_tickets})
    queue_options = sorted({record["queue"] for record in seed_tickets})

    default_reply_form = {
        "to": display_ticket.get("customer_email", ""),
        "cc": "",
        "template": "custom",
        "message": "",
        "public_reply": "on",
        "add_signature": "on",
    }
    if reply_form_data:
        default_reply_form.update(reply_form_data)

    return {
        "request": request,
        "page_title": f"{display_ticket['id']} · {display_ticket['subject']}",
        "page_subtitle": (
            "Review ticket context, conversation history, and craft a secure reply."
        ),
        "ticket": display_ticket,
        "ticket_status_options": status_options,
        "ticket_priority_options": priority_options,
        "ticket_team_options": team_options,
        "ticket_assignment_options": assignment_options,
        "ticket_queue_options": queue_options,
        "active_nav": "tickets",
        "form_errors": form_errors or [],
        "form_saved": saved,
        "reply_form_data": default_reply_form,
        "reply_form_errors": reply_form_errors or [],
        "reply_form_saved": reply_saved,
        "ticket_created": created,
    }


def build_ticket_records(now_utc: datetime) -> list[dict[str, object]]:
    seed_tickets: list[dict[str, object]] = [
        {
            "id": "TD-4821",
            "subject": "Query for Opensource Project",
            "customer": "Quest Logistics",
            "customer_email": "quest.labs@example.com",
            "status": "Open",
            "priority": "High",
            "team": "Tier 1",
            "category": "Support",
            "assignment": "Unassigned",
            "queue": "Critical response",
            "channel": "Email",
            "last_reply_dt": now_utc - timedelta(days=2, hours=6),
            "labels": ["SLA watch"],
            "is_starred": True,
            "assets_visible": True,
            "created_at_dt": now_utc - timedelta(days=3, hours=2),
            "due_at_dt": now_utc + timedelta(hours=6),
            "summary": "Investigating packet loss impacting the VPN tunnel between HQ and warehouse sites.",
            "history": [
                {
                    "actor": "Quest Logistics · Alicia Patel",
                    "direction": "inbound",
                    "channel": "Email",
                    "summary": "Client reports recurring VPN tunnel flaps on Cisco ASA.",
                    "body": (
                        "Hi Tactical Desk team,\n\n"
                        "We're continuing to see the HQ ↔ warehouse VPN tunnel drop every few hours. "
                        "The ASA event log shows keepalive failures. Can you confirm the monitoring profile "
                        "is still applied?"
                    ),
                    "timestamp_dt": now_utc - timedelta(days=2, hours=6),
                },
                {
                    "actor": "Super Admin",
                    "direction": "outbound",
                    "channel": "Portal reply",
                    "summary": "Requested logs and scheduled joint troubleshooting session.",
                    "body": (
                        "Thanks Alicia, we're correlating the drops with ISP latency spikes. "
                        "Please upload the latest ASA tech support bundle. We also reserved a remote session "
                        "for tomorrow 09:00 AM your time."
                    ),
                    "timestamp_dt": now_utc - timedelta(days=1, hours=18),
                },
                {
                    "actor": "Quest Logistics · Alicia Patel",
                    "direction": "inbound",
                    "channel": "Portal reply",
                    "summary": "Uploaded diagnostics and confirmed maintenance window availability.",
                    "body": (
                        "Bundle uploaded here: https://share.example.com/asa-bundle.zip\n"
                        "Confirmed maintenance window tomorrow 09:00 AM."
                    ),
                    "timestamp_dt": now_utc - timedelta(days=1, hours=3),
                },
            ],
            "watchers": ["network.ops@example.com", "tier1@tacticaldesk.example"],
        },
        {
            "id": "TD-4820",
            "subject": "Welcome to U Desk",
            "customer": "Demo Customer",
            "customer_email": "customer@demo.com",
            "status": "Pending",
            "priority": "Medium",
            "team": "Customer success",
            "category": "Onboarding",
            "assignment": "Shared",
            "queue": "Service requests",
            "channel": "Portal",
            "last_reply_dt": now_utc - timedelta(days=3, hours=4),
            "labels": ["First response"],
            "is_starred": False,
            "assets_visible": False,
            "created_at_dt": now_utc - timedelta(days=4, hours=5),
            "due_at_dt": now_utc + timedelta(days=1, hours=2),
            "summary": "Coordinating the onboarding runbook and provisioning initial workspace access.",
            "history": [
                {
                    "actor": "Demo Customer · Maria Gomez",
                    "direction": "inbound",
                    "channel": "Portal reply",
                    "summary": "Shared the user list and SSO metadata for onboarding.",
                    "body": (
                        "Attached the CSV with our first 25 agents. The Azure AD SAML metadata is also uploaded. "
                        "Let us know once SSO is staged so we can test."
                    ),
                    "timestamp_dt": now_utc - timedelta(days=3, hours=4),
                },
                {
                    "actor": "Customer Success · Liam Chen",
                    "direction": "outbound",
                    "channel": "Email",
                    "summary": "Confirmed receipt and outlined deployment milestones.",
                    "body": (
                        "Thanks Maria! We'll import the agent roster today and target SSO testing by Friday. "
                        "You'll receive calendar invites for the onboarding workshops shortly."
                    ),
                    "timestamp_dt": now_utc - timedelta(days=2, hours=20),
                },
            ],
            "watchers": ["onboarding@tacticaldesk.example"],
        },
        {
            "id": "TD-4819",
            "subject": "MFA reset follow-up",
            "customer": "Northwind IT",
            "customer_email": "support@northwind.example",
            "status": "Answered",
            "priority": "Low",
            "team": "Tier 2",
            "category": "Security",
            "assignment": "My tickets",
            "queue": "Critical response",
            "channel": "Chat",
            "last_reply_dt": now_utc - timedelta(hours=5, minutes=30),
            "labels": ["Security"],
            "is_starred": False,
            "assets_visible": True,
            "created_at_dt": now_utc - timedelta(days=1, hours=2),
            "due_at_dt": now_utc + timedelta(hours=10),
            "summary": "Verifying conditional access baseline after forced MFA reset for executive accounts.",
            "history": [
                {
                    "actor": "Northwind IT · Calvin Shaw",
                    "direction": "inbound",
                    "channel": "Chat",
                    "summary": "Requested confirmation the emergency access accounts were disabled post-incident.",
                    "body": (
                        "We reset 14 exec accounts last night. Can you double-check the emergency accounts are disabled "
                        "again and provide an audit extract?"
                    ),
                    "timestamp_dt": now_utc - timedelta(hours=5, minutes=30),
                },
                {
                    "actor": "Tier 2 · Priya Desai",
                    "direction": "outbound",
                    "channel": "Chat",
                    "summary": "Shared Azure AD audit log confirming emergency access removal.",
                    "body": "Export attached and emergency accounts back to disabled state.",
                    "timestamp_dt": now_utc - timedelta(hours=4, minutes=55),
                },
            ],
            "watchers": ["security@tacticaldesk.example"],
        },
        {
            "id": "TD-4818",
            "subject": "Quarterly backup validation",
            "customer": "Axcelerate",
            "customer_email": "ops@axcelerate.example",
            "status": "Resolved",
            "priority": "Medium",
            "team": "Automation",
            "category": "Infrastructure",
            "assignment": "Shared",
            "queue": "Automation handoff",
            "channel": "Workflow",
            "last_reply_dt": now_utc - timedelta(days=1, hours=1),
            "labels": ["Automation"],
            "is_starred": False,
            "assets_visible": True,
            "created_at_dt": now_utc - timedelta(days=8),
            "due_at_dt": now_utc - timedelta(hours=2),
            "summary": "Completed validation cycle for Axcelerate production backups across regions.",
            "history": [
                {
                    "actor": "Automation Bot",
                    "direction": "system",
                    "channel": "Workflow",
                    "summary": "Validation workflow executed across 12 backup sets.",
                    "body": "All restore drills completed successfully. Reports archived in /reports/q1.",
                    "timestamp_dt": now_utc - timedelta(days=1, hours=1),
                },
            ],
            "watchers": ["automation@tacticaldesk.example"],
        },
        {
            "id": "TD-4817",
            "subject": "Password spray detected",
            "customer": "SyncroRMM",
            "customer_email": "soc@syncro.example",
            "status": "Closed",
            "priority": "High",
            "team": "Incident response",
            "category": "Security",
            "assignment": "Shared",
            "queue": "Critical response",
            "channel": "Automation",
            "last_reply_dt": now_utc - timedelta(days=6, hours=2),
            "labels": ["Post incident"],
            "is_starred": False,
            "assets_visible": False,
            "created_at_dt": now_utc - timedelta(days=6, hours=18),
            "due_at_dt": now_utc - timedelta(days=4),
            "summary": "Closed major incident after coordinated response to global password spray alerts.",
            "history": [
                {
                    "actor": "Automation Bot",
                    "direction": "system",
                    "channel": "Automation",
                    "summary": "Webhook alert from SIEM acknowledging containment.",
                    "body": "Incident runbook completed. Accounts rotated and IP ranges blocked.",
                    "timestamp_dt": now_utc - timedelta(days=6, hours=2),
                },
            ],
            "watchers": ["soc@syncro.example", "irlead@tacticaldesk.example"],
        },
        {
            "id": "TD-4816",
            "subject": "Spam newsletter opt-out",
            "customer": "Marketing",
            "customer_email": "noreply@marketing.example",
            "status": "Spam",
            "priority": "Low",
            "team": "Triage",
            "category": "Spam",
            "assignment": "Trashed",
            "queue": "Inbox cleanup",
            "channel": "Email",
            "last_reply_dt": now_utc - timedelta(days=14, hours=5),
            "labels": [],
            "is_starred": False,
            "assets_visible": False,
            "created_at_dt": now_utc - timedelta(days=14, hours=6),
            "due_at_dt": None,
            "summary": "Junk marketing request automatically classified and suppressed.",
            "history": [
                {
                    "actor": "Filter Engine",
                    "direction": "system",
                    "channel": "Email",
                    "summary": "Message quarantined as spam per policy.",
                    "body": "No analyst action required.",
                    "timestamp_dt": now_utc - timedelta(days=14, hours=5),
                },
            ],
            "watchers": [],
        },
    ]
    return seed_tickets


DEFAULT_INTEGRATION_ICON = "🔌"

DEFAULT_SETTINGS_FIELDS = [
    {
        "key": "base_url",
        "label": "Base URL",
        "type": "url",
        "placeholder": "https://example.integration/api",
    },
    {
        "key": "api_key",
        "label": "API Key",
        "type": "password",
        "placeholder": "Enter the secure API key",
    },
    {
        "key": "webhook_url",
        "label": "Webhook URL",
        "type": "url",
        "placeholder": "https://example.integration/webhooks",
    },
]

INTEGRATION_SETTINGS_FIELDS: dict[str, list[dict[str, str]]] = {
    "syncro-rmm": DEFAULT_SETTINGS_FIELDS,
    "tactical-rmm": DEFAULT_SETTINGS_FIELDS,
    "xero": [
        {
            "key": "base_url",
            "label": "Base URL",
            "type": "url",
            "placeholder": "https://api.xero.com",
        },
        {
            "key": "client_id",
            "label": "Client ID",
            "type": "text",
            "placeholder": "OAuth client identifier",
        },
        {
            "key": "client_secret",
            "label": "Client Secret",
            "type": "password",
            "placeholder": "Secure client secret",
        },
        {
            "key": "tenant_id",
            "label": "Tenant ID",
            "type": "text",
            "placeholder": "Organisation tenant identifier",
        },
    ],
}


def _format_iso(dt: datetime | None) -> str:
    if not dt:
        return ""
    if dt.tzinfo is None:
        dt = dt.replace(tzinfo=timezone.utc)
    return dt.astimezone(timezone.utc).isoformat().replace("+00:00", "Z")


def _serialize_integration(module: IntegrationModule) -> dict[str, object]:
    settings_data = dict(module.settings) if module.settings else {}
    return {
        "id": module.id,
        "name": module.name,
        "slug": module.slug,
        "description": module.description or "",
        "icon": module.icon or DEFAULT_INTEGRATION_ICON,
        "enabled": bool(module.enabled),
        "settings": settings_data,
        "created_at_iso": _format_iso(module.created_at),
        "updated_at_iso": _format_iso(module.updated_at),
    }


def _serialize_organization(organization: Organization) -> dict[str, object]:
    return {
        "id": organization.id,
        "name": organization.name,
        "slug": organization.slug,
        "description": organization.description or "",
        "contact_email": organization.contact_email or "",
        "is_archived": bool(organization.is_archived),
        "created_at_iso": _format_iso(organization.created_at),
        "updated_at_iso": _format_iso(organization.updated_at),
    }


async def _get_organization_or_404(
    session: AsyncSession, organization_id: int
) -> Organization:
    result = await session.execute(
        select(Organization).where(Organization.id == organization_id)
    )
    organization = result.scalar_one_or_none()
    if organization is None:
        raise HTTPException(status_code=404, detail="Organization not found")
    return organization


async def _organization_form_response(
    *,
    request: Request,
    session: AsyncSession,
    mode: str,
    form_values: dict[str, str],
    form_errors: list[str] | None = None,
    organization_name: str | None = None,
) -> HTMLResponse:
    normalized_values = {
        "name": form_values.get("name", ""),
        "slug": form_values.get("slug", ""),
        "contact_email": form_values.get("contact_email", ""),
        "description": form_values.get("description", ""),
    }
    is_edit = mode == "edit"
    base_name = organization_name or normalized_values["name"]
    if is_edit and base_name:
        page_title = f"Edit {base_name}"
    elif is_edit:
        page_title = "Edit organisation"
    else:
        page_title = "Create organisation"
    page_subtitle = (
        "Update tenant metadata, lifecycle state, and contact details before syncing across the platform."
        if is_edit
        else "Capture the organisation name, assign a slug for API usage, and optionally record the operations contact."
    )
    submit_label = "Save changes" if is_edit else "Create organisation"
    context = await _template_context(
        request=request,
        session=session,
        page_title=page_title,
        page_subtitle=page_subtitle,
        form_mode=mode,
        form_title=page_title,
        form_subtitle=page_subtitle,
        form_values=normalized_values,
        form_errors=form_errors or [],
        submit_label=submit_label,
        active_nav="admin",
        active_admin="organisations",
    )
    return templates.TemplateResponse("organization_form.html", context)


def _serialize_contact(contact: Contact) -> dict[str, object]:
    return {
        "id": contact.id,
        "organization_id": contact.organization_id,
        "name": contact.name,
        "job_title": contact.job_title or "",
        "email": contact.email or "",
        "phone": contact.phone or "",
        "notes": contact.notes or "",
        "created_at_iso": _format_iso(contact.created_at),
        "updated_at_iso": _format_iso(contact.updated_at),
    }


async def _load_enabled_integrations(session: AsyncSession) -> list[dict[str, str]]:
    result = await session.execute(
        select(IntegrationModule)
        .where(IntegrationModule.enabled.is_(True))
        .order_by(IntegrationModule.name.asc())
    )
    return [
        {
            "name": module.name,
            "slug": module.slug,
            "icon": module.icon or DEFAULT_INTEGRATION_ICON,
        }
        for module in result.scalars().all()
    ]


async def _list_integrations(session: AsyncSession) -> list[IntegrationModule]:
    result = await session.execute(
        select(IntegrationModule).order_by(IntegrationModule.name.asc())
    )
    return result.scalars().all()


async def _list_organizations(session: AsyncSession) -> list[dict[str, object]]:
    result = await session.execute(
        select(Organization).order_by(Organization.name.asc())
    )
    return [_serialize_organization(org) for org in result.scalars().all()]


async def _list_contacts_for_organization(
    session: AsyncSession, organization_id: int
) -> list[dict[str, object]]:
    result = await session.execute(
        select(Contact)
        .where(Contact.organization_id == organization_id)
        .order_by(Contact.name.asc())
    )
    return [_serialize_contact(contact) for contact in result.scalars().all()]


async def _list_runbook_labels(session: AsyncSession) -> list[dict[str, object]]:
    result = await session.execute(
        select(Automation.playbook, func.count(Automation.id))
        .group_by(Automation.playbook)
        .order_by(Automation.playbook.asc())
    )
    return [
        {"label": label, "automation_count": count}
        for label, count in result.all()
    ]


async def _template_context(
    *,
    request: Request,
    session: AsyncSession,
    integration_nav: list[dict[str, str]] | None = None,
    **extra: object,
) -> dict[str, object]:
    current_settings = get_settings()
    if integration_nav is None:
        integration_nav = await _load_enabled_integrations(session)
    context: dict[str, object] = {
        "request": request,
        "app_name": current_settings.app_name,
        "current_year": datetime.now(timezone.utc).year,
        "integration_nav": integration_nav,
    }
    context.update(extra)
    return context


@app.get("/", response_class=HTMLResponse, name="root_route")
async def root_route(
    request: Request,
    view: str | None = None,
    session: AsyncSession = Depends(get_session),
) -> HTMLResponse:
    result = await session.execute(select(func.count()).select_from(User))
    user_count = result.scalar_one()

    if user_count == 0 or view == "register":
        template_name = "register.html"
        page_title = "Initial setup"
        page_subtitle = "Create the Tactical Desk super admin account."
    else:
        template_name = "login.html"
        page_title = "Sign in"
        page_subtitle = "Access Tactical Desk with your secure credentials."

    context = await _template_context(
        request=request,
        session=session,
        page_title=page_title,
        page_subtitle=page_subtitle,
        user_count=user_count,
    )
    return templates.TemplateResponse(template_name, context)


@app.get("/dashboard", response_class=HTMLResponse, name="dashboard")
async def dashboard(request: Request, session: AsyncSession = Depends(get_session)) -> HTMLResponse:
    now_utc = datetime.now(timezone.utc)
    tickets = [
        {
            "id": 1821,
            "subject": "VPN tunnel intermittently dropping",
            "status": "Open",
            "priority": "High",
            "updated_at_iso": (now_utc - timedelta(minutes=12)).isoformat().replace("+00:00", "Z"),
            "updated_at_display": (now_utc - timedelta(minutes=12)).isoformat().replace("+00:00", "Z"),
        },
        {
            "id": 1820,
            "subject": "New employee onboarding automation",
            "status": "Waiting",
            "priority": "Medium",
            "updated_at_iso": (now_utc - timedelta(hours=2)).isoformat().replace("+00:00", "Z"),
            "updated_at_display": (now_utc - timedelta(hours=2)).isoformat().replace("+00:00", "Z"),
        },
        {
            "id": 1819,
            "subject": "Service desk analytics export",
            "status": "Resolved",
            "priority": "Low",
            "updated_at_iso": (now_utc - timedelta(days=1, hours=3)).isoformat().replace("+00:00", "Z"),
            "updated_at_display": (now_utc - timedelta(days=1, hours=3)).isoformat().replace("+00:00", "Z"),
        },
    ]
    webhook_metrics = {
        "active": 5,
        "pending_retries": 1,
        "last_failure": (now_utc - timedelta(minutes=47)).isoformat().replace("+00:00", "Z"),
    }

    context = await _template_context(
        request=request,
        session=session,
        page_title="Operations Command Center",
        page_subtitle="Unify omnichannel tickets, automation, and Tactical RMM telemetry.",
        tickets=tickets,
        webhook_metrics=webhook_metrics,
        active_nav="dashboard",
    )
    return templates.TemplateResponse("dashboard.html", context)


@app.get("/tickets", response_class=HTMLResponse, name="tickets")
async def tickets_view(
    request: Request, session: AsyncSession = Depends(get_session)
) -> HTMLResponse:
    now_utc = datetime.now(timezone.utc)
    seed_tickets = await _fetch_ticket_records(now_utc)
    open_modal = request.query_params.get("new") == "1"
    context = await _build_ticket_listing_context(
        request=request,
        session=session,
        now_utc=now_utc,
        tickets_raw=seed_tickets,
        open_modal=open_modal,
    )
    return templates.TemplateResponse("tickets.html", context)


@app.post("/tickets", response_class=HTMLResponse, name="ticket_create")
async def ticket_create_view(
    request: Request, session: AsyncSession = Depends(get_session)
) -> Response:
    now_utc = datetime.now(timezone.utc)
    accepts_json = "application/json" in request.headers.get("accept", "").lower()
    content_type = request.headers.get("content-type", "").lower()
    expects_json = accepts_json or content_type.startswith("application/json")

    if content_type.startswith("application/json"):
        try:
            payload_data = await request.json()
        except ValueError as exc:
            raise HTTPException(
                status_code=status.HTTP_400_BAD_REQUEST,
                detail="Invalid JSON payload.",
            ) from exc
        if not isinstance(payload_data, dict):
            raise HTTPException(
                status_code=status.HTTP_400_BAD_REQUEST,
                detail="Invalid JSON payload.",
            )
        raw_form = {field: str(payload_data.get(field, "")) for field in TICKET_FORM_FIELDS}
    else:
        raw_form = await _extract_form_data(request, TICKET_FORM_FIELDS)

    sanitized_form = {field: raw_form.get(field, "").strip() for field in TICKET_FORM_FIELDS}

    try:
        payload = TicketUpdate(**sanitized_form)
    except ValidationError as exc:
        error_messages = _format_validation_errors(exc)
        if expects_json:
            detail_message = " ".join(error_messages) if error_messages else "Invalid ticket submission."
            return JSONResponse(
                status_code=status.HTTP_422_UNPROCESSABLE_ENTITY,
                content={"detail": detail_message, "errors": error_messages},
            )

        seed_tickets = await _fetch_ticket_records(now_utc)
        context = await _build_ticket_listing_context(
            request=request,
            session=session,
            now_utc=now_utc,
            tickets_raw=seed_tickets,
            new_ticket_form=sanitized_form,
            new_ticket_errors=error_messages,
            open_modal=True,
        )
        return templates.TemplateResponse(
            "tickets.html",
            context,
            status_code=status.HTTP_422_UNPROCESSABLE_ENTITY,
        )

    seed_tickets = await _fetch_ticket_records(now_utc)
    existing_ids = [ticket["id"] for ticket in seed_tickets]
    created_ticket = await ticket_store.create_ticket(
        **payload.dict(),
        existing_ids=existing_ids,
    )
    enriched_ticket = _enrich_ticket_record(created_ticket, now_utc)

    await automation_dispatcher.dispatch(
        event_type="Ticket Created",
        ticket_id=enriched_ticket["id"],
        payload={
            "status": enriched_ticket.get("status"),
            "priority": enriched_ticket.get("priority"),
            "team": enriched_ticket.get("team"),
            "assignment": enriched_ticket.get("assignment"),
        },
    )

    detail_url = request.url_for("ticket_detail", ticket_id=enriched_ticket["id"])
    redirect_url = f"{detail_url}?created=1"

    if expects_json:
        response_payload = {
            "detail": "Ticket created successfully.",
            "ticket_id": enriched_ticket["id"],
            "ticket": {
                "id": enriched_ticket["id"],
                "subject": enriched_ticket.get("subject", ""),
                "customer": enriched_ticket.get("customer", ""),
                "customer_email": enriched_ticket.get("customer_email", ""),
                "status": enriched_ticket.get("status", ""),
                "priority": enriched_ticket.get("priority", ""),
                "team": enriched_ticket.get("team", ""),
                "assignment": enriched_ticket.get("assignment", ""),
                "queue": enriched_ticket.get("queue", ""),
                "category": enriched_ticket.get("category", ""),
                "summary": enriched_ticket.get("summary", ""),
                "channel": enriched_ticket.get("channel", ""),
                "labels": enriched_ticket.get("labels", []),
                "filter_tokens": enriched_ticket.get("filter_tokens", []),
                "status_token": enriched_ticket.get("status_token", ""),
                "priority_token": enriched_ticket.get("priority_token", ""),
                "assignment_token": enriched_ticket.get("assignment_token", ""),
                "last_reply_iso": enriched_ticket.get("last_reply_iso", ""),
                "age_display": enriched_ticket.get("age_display", ""),
                "detail_url": redirect_url,
            },
            "redirect_url": redirect_url,
        }
        return JSONResponse(
            status_code=status.HTTP_201_CREATED,
            content=response_payload,
        )

    return RedirectResponse(redirect_url, status_code=status.HTTP_303_SEE_OTHER)


@app.get("/tickets/{ticket_id}", response_class=HTMLResponse, name="ticket_detail")
async def ticket_detail_view(
    request: Request,
    ticket_id: str,
    session: AsyncSession = Depends(get_session),
) -> HTMLResponse:
    now_utc = datetime.now(timezone.utc)
    context = await _prepare_ticket_detail_context(
        request,
        now_utc,
        ticket_id=ticket_id,
        saved=request.query_params.get("saved") == "1",
        reply_saved=request.query_params.get("reply") == "1",
        created=request.query_params.get("created") == "1",
    )
    context = await _template_context(session=session, **context)
    return templates.TemplateResponse("ticket_detail.html", context)


@app.post("/tickets/{ticket_id}", response_class=HTMLResponse, name="ticket_update")
async def ticket_update_view(
    request: Request,
    ticket_id: str,
    session: AsyncSession = Depends(get_session),
) -> HTMLResponse:
    now_utc = datetime.now(timezone.utc)
    seed_tickets = build_ticket_records(now_utc)
    seed_tickets = await ticket_store.apply_overrides(seed_tickets)
    ticket_lookup = {ticket["id"]: ticket for ticket in seed_tickets}
    if ticket_id not in ticket_lookup:
        raise HTTPException(status_code=404, detail="Ticket not found")

    form_data = await _extract_form_data(request, TICKET_FORM_FIELDS)

    try:
        payload = TicketUpdate(**form_data)
    except ValidationError as exc:
        error_messages = _format_validation_errors(exc)
        sanitized_form_data = {
            key: form_data.get(key, "").strip() for key in TICKET_FORM_FIELDS
        }
        context = await _prepare_ticket_detail_context(
            request,
            now_utc,
            ticket_id=ticket_id,
            form_data=sanitized_form_data,
            form_errors=error_messages,
        )
        context = await _template_context(session=session, **context)
        return templates.TemplateResponse(
            "ticket_detail.html",
            context,
            status_code=status.HTTP_422_UNPROCESSABLE_ENTITY,
        )

    ticket_before = dict(ticket_lookup[ticket_id])
    ticket_update_payload = payload.dict()
    override = await ticket_store.update_ticket(ticket_id, **ticket_update_payload)

    ticket_after = dict(ticket_before)
    ticket_after.update(override)
    ticket_after["id"] = ticket_id

    event_type = _derive_ticket_update_event_type(ticket_before, ticket_after)
    await dispatch_ticket_event(
        session,
        event_type=event_type,
        ticket_before=ticket_before,
        ticket_after=ticket_after,
        ticket_payload=ticket_update_payload,
    )

    redirect_url = request.url_for("ticket_detail", ticket_id=ticket_id)
    redirect_url = f"{redirect_url}?saved=1"
    return RedirectResponse(redirect_url, status_code=status.HTTP_303_SEE_OTHER)


@app.post(
    "/tickets/{ticket_id}/reply", response_class=HTMLResponse, name="ticket_reply"
)
async def ticket_reply_view(
    request: Request,
    ticket_id: str,
    session: AsyncSession = Depends(get_session),
) -> HTMLResponse:
    now_utc = datetime.now(timezone.utc)
    seed_tickets = build_ticket_records(now_utc)
    seed_tickets = await ticket_store.apply_overrides(seed_tickets)
    ticket_lookup = {ticket["id"]: ticket for ticket in seed_tickets}
    if ticket_id not in ticket_lookup:
        raise HTTPException(status_code=404, detail="Ticket not found")

    raw_form = await _extract_form_data(request, REPLY_FORM_FIELDS)

    checkbox_public = _normalize_checkbox(raw_form.get("public_reply"))
    checkbox_signature = _normalize_checkbox(raw_form.get("add_signature"))

    reply_payload = {
        "to": raw_form.get("to", "").strip(),
        "cc": raw_form.get("cc", "").strip(),
        "template": raw_form.get("template", "").strip(),
        "message": raw_form.get("message", ""),
        "public_reply": checkbox_public,
        "add_signature": checkbox_signature,
    }

    view_form_data = {
        "to": raw_form.get("to", "").strip(),
        "cc": raw_form.get("cc", "").strip(),
        "template": raw_form.get("template", "").strip(),
        "message": raw_form.get("message", ""),
        "public_reply": "on" if checkbox_public else "",
        "add_signature": "on" if checkbox_signature else "",
    }

    try:
        payload = TicketReply(**reply_payload)
    except ValidationError as exc:
        error_messages = _format_validation_errors(exc, REPLY_FIELD_LABELS)
        context = await _prepare_ticket_detail_context(
            request,
            now_utc,
            ticket_id=ticket_id,
            reply_form_data=view_form_data,
            reply_form_errors=error_messages,
        )
        context = await _template_context(session=session, **context)
        return templates.TemplateResponse(
            "ticket_detail.html",
            context,
            status_code=status.HTTP_422_UNPROCESSABLE_ENTITY,
        )

    summary = _summarize_reply(payload.message)
    await ticket_store.append_reply(
        ticket_id,
        actor=DEFAULT_REPLY_ACTOR,
        channel=DEFAULT_REPLY_CHANNEL,
        summary=summary,
        message=payload.message,
    )

    redirect_url = request.url_for("ticket_detail", ticket_id=ticket_id)
    redirect_url = f"{redirect_url}?reply=1"
    return RedirectResponse(redirect_url, status_code=status.HTTP_303_SEE_OTHER)


@app.get("/analytics", response_class=HTMLResponse, name="analytics")
async def analytics_view(
    request: Request, session: AsyncSession = Depends(get_session)
) -> HTMLResponse:
    now_utc = datetime.now(timezone.utc)
    monthly_summary = [
        {
            "month": "January",
            "tickets_closed": 482,
            "first_response_minutes": 28,
            "customer_sat": 96,
        },
        {
            "month": "February",
            "tickets_closed": 455,
            "first_response_minutes": 31,
            "customer_sat": 94,
        },
        {
            "month": "March",
            "tickets_closed": 501,
            "first_response_minutes": 26,
            "customer_sat": 97,
        },
    ]

    automation_roi = [
        {
            "runbook_label": "Patch orchestration",
            "saves_hours": 86,
            "last_run_iso": (now_utc - timedelta(hours=6, minutes=12)).isoformat().replace("+00:00", "Z"),
        },
        {
            "runbook_label": "User provisioning",
            "saves_hours": 54,
            "last_run_iso": (now_utc - timedelta(days=1, hours=2)).isoformat().replace("+00:00", "Z"),
        },
        {
            "runbook_label": "Backup validation",
            "saves_hours": 39,
            "last_run_iso": (now_utc - timedelta(days=2, hours=5)).isoformat().replace("+00:00", "Z"),
        },
    ]

    context = await _template_context(
        request=request,
        session=session,
        page_title="Analytics Observatory",
        page_subtitle="Surface operational insights, response trends, and automation ROI.",
        monthly_summary=monthly_summary,
        automation_roi=automation_roi,
        active_nav="analytics",
    )
    return templates.TemplateResponse("analytics.html", context)


@app.get("/automation", response_class=HTMLResponse, name="automation")
async def automation_view(
    request: Request, session: AsyncSession = Depends(get_session)
) -> HTMLResponse:
    result = await session.execute(
        select(Automation).order_by(Automation.name.asc())
    )
    automations = result.scalars().all()

    scheduled_automations: list[dict[str, object]] = []
    event_automations: list[dict[str, object]] = []

    for automation in automations:
        view_model = _automation_to_view_model(automation)
        if automation.kind == "scheduled":
            scheduled_automations.append(view_model)
        elif automation.kind == "event":
            event_automations.append(view_model)

    scheduled_automations.sort(key=lambda item: item["name"].lower())
    event_automations.sort(key=lambda item: item["name"].lower())

    runbook_labels = await _list_runbook_labels(session)

    context = await _template_context(
        request=request,
        session=session,
        page_title="Automation Control Tower",
        page_subtitle="Manage lifecycle automation and run secure platform updates.",
        active_nav="admin",
        active_admin="automation",
        scheduled_automations=scheduled_automations,
        event_automations=event_automations,
        runbook_labels=runbook_labels,
    )
    return templates.TemplateResponse("automation.html", context)


CRON_REFERENCE_URL = "https://crontab.guru/"


@app.get(
    "/automation/scheduled/{automation_id}",
    response_class=HTMLResponse,
    name="automation_edit_scheduled",
)
async def automation_edit_scheduled_view(
    request: Request,
    automation_id: int,
    session: AsyncSession = Depends(get_session),
) -> HTMLResponse:
    automation = await _load_automation(session, automation_id)
    if automation.kind != "scheduled":
        raise HTTPException(status_code=404, detail="Automation not found")

    automation_view = _automation_to_view_model(automation)
    runbook_labels = await _list_runbook_labels(session)

    context = await _template_context(
        request=request,
        session=session,
        page_title="Scheduled automation editor",
        page_subtitle=(
            f"Define secure cron scheduling for {automation_view['name']}."
        ),
        active_nav="admin",
        active_admin="automation",
        automation=automation_view,
        cron_reference_url=CRON_REFERENCE_URL,
        event_trigger_options=EVENT_TRIGGER_OPTIONS,
        trigger_operator_options=TRIGGER_OPERATOR_OPTIONS,
        value_required_trigger_options=sorted(VALUE_REQUIRED_TRIGGER_OPTIONS),
        runbook_labels=runbook_labels,
    )
    return templates.TemplateResponse("automation_edit_scheduled.html", context)


@app.get(
    "/automation/event/{automation_id}",
    response_class=HTMLResponse,
    name="automation_edit_event",
)
async def automation_edit_event_view(
    request: Request,
    automation_id: int,
    session: AsyncSession = Depends(get_session),
) -> HTMLResponse:
    automation = await _load_automation(session, automation_id)
    if automation.kind != "event":
        raise HTTPException(status_code=404, detail="Automation not found")

    automation_view = _automation_to_view_model(automation)
    runbook_labels = await _list_runbook_labels(session)

    context = await _template_context(
        request=request,
        session=session,
        page_title="Event automation editor",
        page_subtitle=(
            f"Map platform signals to responsive actions for {automation_view['name']}."
        ),
        active_nav="admin",
        active_admin="automation",
        automation=automation_view,
        event_trigger_options=EVENT_TRIGGER_OPTIONS,
        trigger_operator_options=TRIGGER_OPERATOR_OPTIONS,
        value_required_trigger_options=sorted(VALUE_REQUIRED_TRIGGER_OPTIONS),
<<<<<<< HEAD
        automation_actions=[dict(option) for option in EVENT_AUTOMATION_ACTION_CHOICES],
        automation_template_variables=AUTOMATION_TEMPLATE_VARIABLES,
=======
        automation_actions=[
            {"name": action, "slug": slugify(action)}
            for action in EVENT_AUTOMATION_ACTIONS
        ],
        runbook_labels=runbook_labels,
>>>>>>> 773a8be7
    )
    return templates.TemplateResponse("automation_edit_event.html", context)


@app.get("/automation/{automation_id}", response_class=HTMLResponse, name="automation_edit")
async def automation_edit_redirect(
    request: Request,
    automation_id: int,
    session: AsyncSession = Depends(get_session),
) -> HTMLResponse:
    automation = await _load_automation(session, automation_id)
    if automation.kind == "scheduled":
        target = request.url_for(
            "automation_edit_scheduled", automation_id=str(automation.id)
        )
    elif automation.kind == "event":
        target = request.url_for(
            "automation_edit_event", automation_id=str(automation.id)
        )
    else:
        raise HTTPException(status_code=404, detail="Automation not found")

    return RedirectResponse(target, status_code=status.HTTP_307_TEMPORARY_REDIRECT)


@app.get("/integrations", response_class=HTMLResponse, name="integrations_index")
async def integrations_index(
    request: Request, session: AsyncSession = Depends(get_session)
) -> HTMLResponse:
    modules = await _list_integrations(session)
    serialized = [_serialize_integration(module) for module in modules]
    context = await _template_context(
        request=request,
        session=session,
        page_title="Integration hub",
        page_subtitle="Enable connectors, enforce least privilege, and manage credentials in one place.",
        integrations=serialized,
        active_nav="admin",
        active_admin="integrations",
    )
    return templates.TemplateResponse("integrations.html", context)


@app.get(
    "/integrations/{slug}",
    response_class=HTMLResponse,
    name="integration_detail",
)
async def integration_detail(
    request: Request,
    slug: str,
    session: AsyncSession = Depends(get_session),
) -> HTMLResponse:
    result = await session.execute(
        select(IntegrationModule).where(IntegrationModule.slug == slug)
    )
    module = result.scalar_one_or_none()
    if module is None:
        raise HTTPException(status_code=404, detail="Integration module not found")

    module_info = _serialize_integration(module)
    settings_fields = [
        dict(field)
        for field in INTEGRATION_SETTINGS_FIELDS.get(
            module.slug,
            DEFAULT_SETTINGS_FIELDS,
        )
    ]

    context = await _template_context(
        request=request,
        session=session,
        page_title=f"{module.name} integration",
        page_subtitle=module.description
        or "Configure secure access, credentials, and automation hooks for this integration.",
        module=module_info,
        settings_fields=settings_fields,
        active_nav="admin",
        active_admin="integrations",
        active_integration=module.slug,
    )
    return templates.TemplateResponse("integration_detail.html", context)


@app.get("/admin/maintenance", response_class=HTMLResponse, name="maintenance")
async def maintenance(
    request: Request, session: AsyncSession = Depends(get_session)
) -> HTMLResponse:
    scripts = [
        {
            "name": "Production install",
            "slug": "install",
            "description": "Provision Tactical Desk with a production-ready systemd service.",
        },
        {
            "name": "Production update",
            "slug": "update",
            "description": "Pull new commits, refresh dependencies, and restart the live service.",
        },
        {
            "name": "Development install",
            "slug": "install-dev",
            "description": "Deploy an isolated testing stack backed by a dedicated SQLite database.",
        },
    ]
    current_settings = get_settings()
    context = await _template_context(
        request=request,
        session=session,
        page_title="Maintenance controls",
        page_subtitle="Review installer guardrails and reference approved deployment runbooks.",
        maintenance_scripts=scripts,
        installers_enabled=current_settings.enable_installers,
        active_nav="admin",
        active_admin="maintenance",
    )
    return templates.TemplateResponse("maintenance.html", context)


@app.get("/admin/api-docs", response_class=HTMLResponse, name="admin_api_docs")
async def admin_api_docs(
    request: Request,
    session: AsyncSession = Depends(get_session),
) -> HTMLResponse:
    swagger_url = request.url_for("api_docs_swagger_ui")
    schema_url = request.url_for("openapi")
    context = await _template_context(
        request=request,
        session=session,
        page_title="CURD API Documentation",
        page_subtitle="Explore authenticated endpoints and sample payloads for Tactical Desk.",
        active_nav="admin",
        active_admin="api_docs",
        swagger_url=swagger_url,
        schema_url=schema_url,
    )
    return templates.TemplateResponse("api_docs.html", context)


@app.get(
    "/admin/organisations",
    response_class=HTMLResponse,
    name="admin_organisations",
)
async def admin_organisations(
    request: Request, session: AsyncSession = Depends(get_session)
) -> HTMLResponse:
    organizations = await _list_organizations(session)
    context = await _template_context(
        request=request,
        session=session,
        page_title="Organisation directory",
        page_subtitle="Catalogue tenant accounts, update details, and manage archival state.",
        organizations=organizations,
        active_nav="admin",
        active_admin="organisations",
    )
    return templates.TemplateResponse("organisations.html", context)


@app.get(
    "/admin/organisations/new",
    response_class=HTMLResponse,
    name="admin_organization_create",
)
async def admin_organization_create(
    request: Request, session: AsyncSession = Depends(get_session)
) -> HTMLResponse:
    form_values = {"name": "", "slug": "", "contact_email": "", "description": ""}
    return await _organization_form_response(
        request=request,
        session=session,
        mode="create",
        form_values=form_values,
    )


@app.post(
    "/admin/organisations/new",
    response_class=HTMLResponse,
    name="admin_organization_create_submit",
)
async def admin_organization_create_submit(
    request: Request,
    session: AsyncSession = Depends(get_session),
) -> Response:
    form = await request.form()
    form_values = {
        "name": (form.get("name") or "").strip(),
        "slug": (form.get("slug") or "").strip().lower(),
        "contact_email": (form.get("contact_email") or "").strip(),
        "description": (form.get("description") or "").strip(),
    }
    try:
        payload = OrganizationCreate(
            name=form_values["name"],
            slug=form_values["slug"],
            contact_email=form_values["contact_email"] or None,
            description=form_values["description"] or None,
        )
    except ValidationError as exc:
        errors = [error["msg"] for error in exc.errors()]
        return await _organization_form_response(
            request=request,
            session=session,
            mode="create",
            form_values=form_values,
            form_errors=errors,
        )

    try:
        await organizations_router.create_organization(payload, session)
    except HTTPException as exc:
        if exc.status_code in {status.HTTP_409_CONFLICT, status.HTTP_422_UNPROCESSABLE_ENTITY}:
            detail = exc.detail if isinstance(exc.detail, str) else str(exc.detail)
            return await _organization_form_response(
                request=request,
                session=session,
                mode="create",
                form_values=form_values,
                form_errors=[detail],
            )
        raise

    return RedirectResponse(
        request.url_for("admin_organisations"),
        status_code=status.HTTP_303_SEE_OTHER,
    )


@app.get(
    "/admin/organisations/{organization_id}/edit",
    response_class=HTMLResponse,
    name="admin_organization_edit",
)
async def admin_organization_edit(
    request: Request,
    organization_id: int,
    session: AsyncSession = Depends(get_session),
) -> HTMLResponse:
    organization = await _get_organization_or_404(session, organization_id)
    form_values = {
        "name": organization.name,
        "slug": organization.slug,
        "contact_email": organization.contact_email or "",
        "description": organization.description or "",
    }
    return await _organization_form_response(
        request=request,
        session=session,
        mode="edit",
        form_values=form_values,
        organization_name=organization.name,
    )


@app.post(
    "/admin/organisations/{organization_id}/edit",
    response_class=HTMLResponse,
    name="admin_organization_update",
)
async def admin_organization_update(
    request: Request,
    organization_id: int,
    session: AsyncSession = Depends(get_session),
) -> Response:
    organization = await _get_organization_or_404(session, organization_id)
    form = await request.form()
    form_values = {
        "name": (form.get("name") or "").strip(),
        "slug": (form.get("slug") or "").strip().lower(),
        "contact_email": (form.get("contact_email") or "").strip(),
        "description": (form.get("description") or "").strip(),
    }
    try:
        payload = OrganizationUpdate(
            name=form_values["name"],
            slug=form_values["slug"],
            contact_email=form_values["contact_email"] or None,
            description=form_values["description"] or None,
        )
    except ValidationError as exc:
        errors = [error["msg"] for error in exc.errors()]
        return await _organization_form_response(
            request=request,
            session=session,
            mode="edit",
            form_values=form_values,
            form_errors=errors,
            organization_name=form_values["name"] or organization.name,
        )

    try:
        await organizations_router.update_organization(organization_id, payload, session)
    except HTTPException as exc:
        if exc.status_code in {status.HTTP_409_CONFLICT, status.HTTP_422_UNPROCESSABLE_ENTITY}:
            detail = exc.detail if isinstance(exc.detail, str) else str(exc.detail)
            return await _organization_form_response(
                request=request,
                session=session,
                mode="edit",
                form_values=form_values,
                form_errors=[detail],
                organization_name=form_values["name"] or organization.name,
            )
        raise

    return RedirectResponse(
        request.url_for("admin_organisations"),
        status_code=status.HTTP_303_SEE_OTHER,
    )


@app.get(
    "/admin/organisations/{organization_id}/contacts",
    response_class=HTMLResponse,
    name="admin_organization_contacts",
)
async def admin_organization_contacts(
    request: Request,
    organization_id: int,
    session: AsyncSession = Depends(get_session),
) -> HTMLResponse:
    organization = await _get_organization_or_404(session, organization_id)
    contacts = await _list_contacts_for_organization(session, organization_id)
    organization_payload = _serialize_organization(organization)
    context = await _template_context(
        request=request,
        session=session,
        page_title=f"{organization.name} contacts",
        page_subtitle="Keep your stakeholder roster accurate with job titles and escalation paths.",
        organization=organization_payload,
        contacts=contacts,
        contact_count=len(contacts),
        active_nav="admin",
        active_admin="organisations",
    )
    return templates.TemplateResponse("organization_contacts.html", context)
def _format_iso(dt: datetime | None) -> str | None:
    if dt is None:
        return None
    return dt.astimezone(timezone.utc).isoformat().replace("+00:00", "Z")


def _serialize_webhook(delivery: WebhookDelivery) -> dict[str, object]:
    status_label = delivery.status.replace("_", " ").title()
    return {
        "id": delivery.event_id,
        "event_id": delivery.event_id,
        "endpoint": delivery.endpoint,
        "status": delivery.status,
        "status_label": status_label,
        "last_attempt": _format_iso(delivery.last_attempt_at),
        "next_retry": _format_iso(delivery.next_retry_at),
    }


async def _ensure_demo_webhooks(session: AsyncSession) -> list[WebhookDelivery]:
    result = await session.execute(select(WebhookDelivery))
    existing = result.scalars().all()
    if existing:
        return existing

    now = utcnow()
    deliveries = [
        WebhookDelivery(
            event_id="whk-512",
            endpoint="https://hooks.tacticalrmm.local/notify",
            status=WebhookStatus.RETRYING.value,
            last_attempt_at=now - timedelta(minutes=5),
            next_retry_at=now + timedelta(minutes=5),
        ),
        WebhookDelivery(
            event_id="whk-511",
            endpoint="https://hooks.syncro.local/tickets",
            status=WebhookStatus.PAUSED.value,
            last_attempt_at=now - timedelta(hours=1, minutes=12),
            next_retry_at=None,
        ),
    ]
    session.add_all(deliveries)
    await session.commit()
    for delivery in deliveries:
        await session.refresh(delivery)
    return deliveries


@app.get("/admin/webhooks", response_class=HTMLResponse, name="admin_webhooks")
async def admin_webhooks(
    request: Request, session: AsyncSession = Depends(get_session)
) -> HTMLResponse:
    deliveries = await _ensure_demo_webhooks(session)
    webhook_failures = [_serialize_webhook(delivery) for delivery in deliveries]
    context = await _template_context(
        request=request,
        session=session,
        page_title="Webhook operations",
        page_subtitle="Monitor outbound delivery failures and adjust retry cadence as needed.",
        webhook_failures=webhook_failures,
        active_nav="admin",
        active_admin="webhooks",
    )
    return templates.TemplateResponse("admin_webhooks.html", context)


@app.get("/health", tags=["System"])
async def healthcheck() -> dict[str, str]:
    return {"status": "ok"}<|MERGE_RESOLUTION|>--- conflicted
+++ resolved
@@ -1654,16 +1654,12 @@
         event_trigger_options=EVENT_TRIGGER_OPTIONS,
         trigger_operator_options=TRIGGER_OPERATOR_OPTIONS,
         value_required_trigger_options=sorted(VALUE_REQUIRED_TRIGGER_OPTIONS),
-<<<<<<< HEAD
-        automation_actions=[dict(option) for option in EVENT_AUTOMATION_ACTION_CHOICES],
         automation_template_variables=AUTOMATION_TEMPLATE_VARIABLES,
-=======
         automation_actions=[
             {"name": action, "slug": slugify(action)}
             for action in EVENT_AUTOMATION_ACTIONS
         ],
         runbook_labels=runbook_labels,
->>>>>>> 773a8be7
     )
     return templates.TemplateResponse("automation_edit_event.html", context)
 
