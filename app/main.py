--- conflicted
+++ resolved
@@ -16,18 +16,15 @@
 from app.api.routers import auth as auth_router
 from app.api.routers import integrations as integrations_router
 from app.api.routers import maintenance as maintenance_router
-<<<<<<< HEAD
 from app.api.routers import organizations as organizations_router
 from app.core.config import get_settings
 from app.core.db import dispose_engine, get_engine, get_session
 from app.models import IntegrationModule, Organization, User
-=======
 from app.api.routers import webhooks as webhooks_router
 from app.core.config import get_settings
 from app.core.db import dispose_engine, get_engine, get_session
 from app.models import IntegrationModule, User, WebhookDelivery, utcnow
 from app.schemas import WebhookStatus
->>>>>>> b4405abe
 
 BASE_DIR = Path(__file__).resolve().parent
 TEMPLATE_DIR = BASE_DIR / "web" / "templates"
@@ -48,11 +45,8 @@
 app.include_router(auth_router.router)
 app.include_router(integrations_router.router)
 app.include_router(maintenance_router.router)
-<<<<<<< HEAD
 app.include_router(organizations_router.router)
-=======
 app.include_router(webhooks_router.router)
->>>>>>> b4405abe
 
 
 def slugify(value: str) -> str:
@@ -901,7 +895,6 @@
     return templates.TemplateResponse("maintenance.html", context)
 
 
-<<<<<<< HEAD
 @app.get(
     "/admin/organisations",
     response_class=HTMLResponse,
@@ -921,7 +914,6 @@
         active_admin="organisations",
     )
     return templates.TemplateResponse("organisations.html", context)
-=======
 def _format_iso(dt: datetime | None) -> str | None:
     if dt is None:
         return None
@@ -969,7 +961,6 @@
     for delivery in deliveries:
         await session.refresh(delivery)
     return deliveries
->>>>>>> b4405abe
 
 
 @app.get("/admin/webhooks", response_class=HTMLResponse, name="admin_webhooks")
