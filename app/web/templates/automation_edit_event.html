{% extends "base.html" %}
{% block header_actions %}
<a class="secondary-button" href="{{ url_for('automation') }}">Back to automations</a>
{% endblock %}
{% block content %}
<section
  class="panel automation-editor"
  data-role="automation-edit-page"
  data-automation-id="{{ automation.id }}"
  data-automation-kind="{{ automation.kind }}"
  data-return-url="{{ url_for('automation') }}"
>
  <header class="panel__header">
    <div class="panel__intro">
      <span class="automation-editor__kind">Event-based automation</span>
      <h2 class="panel__title">{{ automation.name }}</h2>
      <p class="panel__subtitle">
        Choose application events that should trigger this automation and review recent signal delivery.
      </p>
    </div>
  </header>
  <div class="panel__body">
    <form
      data-role="automation-edit-form"
      data-trigger-filters='{{ automation.trigger_filters | tojson | safe }}'
      data-trigger-value="{{ automation.trigger or '' }}"
      data-ticket-actions='{{ automation.ticket_actions | tojson | safe }}'
      autocomplete="off"
    >
      <div class="automation-editor__section" data-automation-section="details">
        <div class="automation-editor__section-header">
          <h3 class="automation-editor__section-title">Automation details</h3>
          <p class="automation-editor__section-description">
            Update the identifying information for this event-driven playbook and review its recent activity.
          </p>
      <p class="automation-editor__hint">
        Triggers map to Tactical Desk events such as ticket creation, updates, and resolution workflows.
      </p>
      <div class="automation-editor__grid">
        <div class="form-field">
          <label for="automation-name">Name</label>
          <input
            id="automation-name"
            name="name"
            type="text"
            maxlength="255"
            required
            value="{{ automation.name }}"
          />
        </div>
        <div class="form-field">
          <label for="automation-playbook">Runbook label</label>
          <input
            id="automation-playbook"
            name="playbook"
            type="text"
            maxlength="255"
            required
            list="runbook-label-options"
            value="{{ automation.playbook }}"
          />
        </div>
        <div class="form-field automation-editor__grid-item--full">
          <label for="automation-description">Description</label>
          <textarea id="automation-description" name="description" rows="4" maxlength="2048">{{ automation.description or '' }}</textarea>
        </div>
        <div class="form-field">
          <label for="automation-trigger-match">Trigger logic</label>
          {% set selected_match = automation.trigger_filters.match if automation.trigger_filters else 'any' %}
          <select id="automation-trigger-match" name="trigger_match">
            <option value="any" {% if selected_match != 'all' %}selected{% endif %}>
              Match any selected trigger (OR)
            </option>
            <option value="all" {% if selected_match == 'all' %}selected{% endif %}>
              Require all selected triggers (AND)
            </option>
          </select>
        </div>
        <div class="automation-editor__section-body">
          <div class="automation-editor__grid">
            <div class="form-field">
              <label for="automation-name">Name</label>
              <input
                id="automation-name"
                name="name"
                type="text"
                maxlength="255"
                required
                value="{{ automation.name }}"
              />
            </div>
            <div class="form-field">
              <label for="automation-playbook">Playbook</label>
              <input
                id="automation-playbook"
                name="playbook"
                type="text"
                maxlength="255"
                required
                value="{{ automation.playbook }}"
              />
            </div>
            <div class="form-field automation-editor__grid-item--full">
              <label for="automation-description">Description</label>
              <textarea id="automation-description" name="description" rows="4" maxlength="2048">{{ automation.description or '' }}</textarea>
            </div>
            <div class="form-field">
              <label for="automation-status">Status label</label>
              <input
                id="automation-status"
                name="status"
                type="text"
                maxlength="64"
                value="{{ automation.status or '' }}"
                placeholder="Active"
              />
            </div>
            <div class="form-field">
              <label for="automation-last-trigger">Last triggered</label>
              <input
                id="automation-last-trigger"
                name="last_trigger_at"
                type="datetime-local"
                step="60"
                data-automation-datetime
                data-iso-value="{{ automation.last_trigger_iso or '' }}"
              />
            </div>
          </div>
        </div>
      </div>

      <div class="automation-editor__section" data-automation-section="triggers">
        <div class="automation-editor__section-header">
          <h3 class="automation-editor__section-title">Trigger conditions</h3>
          <p class="automation-editor__section-description">
            Triggers map to Tactical Desk events such as ticket creation, updates, and resolution workflows.
          </p>
        </div>
        <div class="automation-editor__section-body">
          <div class="automation-editor__grid">
            <div class="form-field">
              <label for="automation-trigger-match">Trigger logic</label>
              {% set selected_match = automation.trigger_filters.match if automation.trigger_filters else 'any' %}
              <select id="automation-trigger-match" name="trigger_match">
                <option value="any" {% if selected_match != 'all' %}selected{% endif %}>
                  Match any selected trigger (OR)
                </option>
                <option value="all" {% if selected_match == 'all' %}selected{% endif %}>
                  Require all selected triggers (AND)
                </option>
              </select>
            </div>
            <div class="form-field automation-editor__grid-item--full">
              <label>Conditions</label>
              <div
                class="trigger-conditions"
                data-role="trigger-conditions"
                data-trigger-options='{{ event_trigger_options | tojson | safe }}'
                data-value-required='{{ value_required_trigger_options | tojson | safe }}'
              >
                <div class="trigger-conditions__controls">
                  <input
                    type="search"
                    class="trigger-conditions__filter"
                    placeholder="Filter conditions"
                    data-role="trigger-condition-filter"
                    aria-label="Filter trigger conditions"
                  />
                </div>
                <div class="trigger-conditions__table-wrapper">
                  <table class="trigger-conditions__table" data-role="trigger-condition-table">
                    <thead>
                      <tr>
                        <th scope="col">
                          <button type="button" class="trigger-conditions__sort" data-role="trigger-sort" data-sort-key="type" aria-label="Sort by trigger">
                            Trigger
                          </button>
                        </th>
                        <th scope="col">Operator</th>
                        <th scope="col">Value</th>
                        <th scope="col" class="trigger-conditions__actions-header">Actions</th>
                      </tr>
                    </thead>
                    <tbody class="trigger-conditions__list" data-role="trigger-condition-list"></tbody>
                  </table>
                </div>
                <template data-role="trigger-condition-template">
                  <tr class="trigger-condition" data-role="trigger-condition">
                    <td data-column="type">
                      <select
                        class="trigger-condition__select"
                        data-role="trigger-condition-select"
                        aria-label="Trigger condition"
                      >
                        <option value="">Select a trigger</option>
                        {% for trigger in event_trigger_options %}
                        <option value="{{ trigger }}">{{ trigger }}</option>
                        {% endfor %}
                      </select>
                    </td>
                    <td data-column="operator">
                      <select
                        class="trigger-condition__operator"
                        data-role="trigger-condition-operator"
                        aria-label="Trigger operator"
                      >
                        <option value="">Select an operator</option>
                        {% for value, label in trigger_operator_options %}
                        <option value="{{ value }}">{{ label }}</option>
                        {% endfor %}
                      </select>
                    </td>
                    <td data-column="value">
                      <input
                        type="text"
                        class="trigger-condition__value"
                        data-role="trigger-condition-value"
                        placeholder="Enter value"
                        maxlength="255"
                      />
                    </td>
                    <td class="trigger-conditions__actions" data-column="actions">
                      <button
                        type="button"
                        class="icon-button trigger-condition__remove"
                        data-action="remove-trigger-condition"
                        aria-label="Remove condition"
                      >
                        <span aria-hidden="true">&times;</span>
                      </button>
                    </td>
                  </tr>
                </template>
                <button
                  type="button"
                  class="link-button trigger-conditions__add"
                  data-action="add-trigger-condition"
                >
                  + Add new condition
                </button>
                <p class="form-help">Start with one condition and add more as needed.</p>
              </div>
            </div>
<<<<<<< HEAD
            <template data-role="ticket-action-template">
              <tr class="ticket-action" data-role="ticket-action">
                <td data-column="action">
                  <select
                    class="ticket-action__select"
                    data-role="ticket-action-select"
                    aria-label="Ticket action"
                    required
                  >
                    <option value="">Select an action</option>
                    {% for option in automation_actions %}
                    <option value="{{ option.slug }}">{{ option.name }}</option>
                    {% endfor %}
                  </select>
                </td>
                <td data-column="value">
                  <div class="ticket-action__value-wrapper">
                    <textarea
                      class="ticket-action__value"
                      data-role="ticket-action-value"
                      rows="3"
                      maxlength="4096"
                      placeholder="Enter action details"
                      aria-label="Action details"
                      required
                    ></textarea>
                    <button
                      type="button"
                      class="icon-button ticket-action__remove"
                      data-action="remove-ticket-action"
                      aria-label="Remove ticket action"
                    >
                      <span aria-hidden="true">&times;</span>
                    </button>
                  </div>
                </td>
              </tr>
            </template>
            <button
              type="button"
              class="link-button ticket-actions__add"
              data-action="add-ticket-action"
            >
              + Add ticket action
            </button>
            <p class="form-help">
              Assign one or more actions to execute after the trigger conditions are met. Use
              template variables such as <code>{{ '{{ ticket.subject }}' }}</code> or
              <code>{{ '{{ ticket.status }}' }}</code> to personalise outbound notifications and
              ticket updates.
            </p>
=======
>>>>>>> 773a8be7
          </div>
        </div>
      </div>

      <div class="automation-editor__section" data-automation-section="actions">
        <div class="automation-editor__section-header">
          <h3 class="automation-editor__section-title">Ticket actions</h3>
          <p class="automation-editor__section-description">
            Assign one or more automated responses once the trigger conditions are met.
          </p>
        </div>
        <div class="automation-editor__section-body">
          <div class="automation-editor__grid">
            <div class="form-field automation-editor__grid-item--full">
              <div
                class="ticket-actions"
                data-role="ticket-actions"
                data-action-options='{{ automation_actions | tojson | safe }}'
              >
                <div class="ticket-actions__controls">
                  <input
                    type="search"
                    class="ticket-actions__filter"
                    placeholder="Filter actions"
                    data-role="ticket-action-filter"
                    aria-label="Filter ticket actions"
                  />
                </div>
                <div class="ticket-actions__table-wrapper">
                  <table class="ticket-actions__table">
                    <thead>
                      <tr>
                        <th scope="col">Action</th>
                        <th scope="col">Details</th>
                      </tr>
                    </thead>
                    <tbody class="ticket-actions__list" data-role="ticket-action-list"></tbody>
                  </table>
                </div>
                <template data-role="ticket-action-template">
                  <tr class="ticket-action" data-role="ticket-action">
                    <td data-column="action">
                      <select
                        class="ticket-action__select"
                        data-role="ticket-action-select"
                        aria-label="Ticket action"
                        required
                      >
                        <option value="">Select an action</option>
                        {% for option in automation_actions %}
                        <option value="{{ option.slug }}">{{ option.name }}</option>
                        {% endfor %}
                      </select>
                    </td>
                    <td data-column="value">
                      <div class="ticket-action__value-wrapper">
                        <textarea
                          class="ticket-action__value"
                          data-role="ticket-action-value"
                          rows="3"
                          maxlength="4096"
                          placeholder="Enter action details"
                          aria-label="Action details"
                          required
                        ></textarea>
                        <button
                          type="button"
                          class="icon-button ticket-action__remove"
                          data-action="remove-ticket-action"
                          aria-label="Remove ticket action"
                        >
                          <span aria-hidden="true">&times;</span>
                        </button>
                      </div>
                    </td>
                  </tr>
                </template>
                <button
                  type="button"
                  class="link-button ticket-actions__add"
                  data-action="add-ticket-action"
                >
                  + Add ticket action
                </button>
                <p class="form-help">
                  Define how Tactical Desk should update or notify tickets whenever this automation runs.
                </p>
              </div>
            </div>
          </div>
        </div>
      </div>

      <section
        class="automation-action-catalog"
        aria-labelledby="automation-action-catalog-title"
      >
        <div class="automation-action-catalog__header">
          <div class="automation-action-catalog__text">
            <h3
              class="automation-action-catalog__title"
              id="automation-action-catalog-title"
            >
              Available ticket actions
            </h3>
            <p class="automation-action-catalog__description">
              Actions execute after all trigger conditions evaluate to true and can be
              referenced in downstream runbook orchestration.
            </p>
          </div>
          <div class="automation-action-catalog__filter">
            <label class="visually-hidden" for="automation-action-filter">
              Filter ticket actions
            </label>
            <input
              id="automation-action-filter"
              type="search"
              class="automation-action-catalog__filter-input"
              placeholder="Filter actions"
              data-role="table-filter"
              aria-controls="automation-action-table"
            />
          </div>
        </div>
        <div class="table-container">
          <table
            id="automation-action-table"
            class="data-table automation-action-table"
            data-role="sortable-table"
          >
            <thead>
              <tr>
                <th scope="col" data-sort-key="action">Action</th>
                <th scope="col" data-sort-key="identifier">Identifier</th>
              </tr>
            </thead>
            <tbody>
              {% for action in automation_actions %}
              <tr>
                <td data-cell="action" data-sort-value="{{ action.name }}">
                  {{ action.name }}
                </td>
                <td data-cell="identifier" data-sort-value="{{ action.slug }}">
                  <code>{{ action.slug }}</code>
                </td>
              </tr>
              {% endfor %}
            </tbody>
          </table>
        </div>
      </section>
      <section
        class="automation-action-catalog automation-variable-catalog"
        aria-labelledby="automation-variable-catalog-title"
      >
        <div class="automation-action-catalog__header">
          <div class="automation-action-catalog__text">
            <h3
              class="automation-action-catalog__title"
              id="automation-variable-catalog-title"
            >
              Available template variables
            </h3>
            <p class="automation-action-catalog__description">
              Reference these placeholders inside ticket action details to merge ticket metadata and
              event context into notifications.
            </p>
          </div>
          <div class="automation-action-catalog__filter">
            <label class="visually-hidden" for="automation-variable-filter">
              Filter template variables
            </label>
            <input
              id="automation-variable-filter"
              type="search"
              class="automation-action-catalog__filter-input"
              placeholder="Filter variables"
              data-role="table-filter"
              aria-controls="automation-variable-table"
            />
          </div>
        </div>
        <div class="table-container">
          <table
            id="automation-variable-table"
            class="data-table automation-variable-table"
            data-role="sortable-table"
          >
            <thead>
              <tr>
                <th scope="col" data-sort-key="variable">Variable</th>
                <th scope="col" data-sort-key="label">Label</th>
                <th scope="col" data-sort-key="description">Description</th>
              </tr>
            </thead>
            <tbody>
              {% for variable in automation_template_variables %}
              <tr>
                <td data-cell="variable" data-sort-value="{{ variable.key }}">
                  <code>{{ variable.key }}</code>
                </td>
                <td data-cell="label" data-sort-value="{{ variable.label }}">
                  {{ variable.label }}
                </td>
                <td data-cell="description" data-sort-value="{{ variable.description }}">
                  {{ variable.description }}
                </td>
              </tr>
              {% endfor %}
            </tbody>
          </table>
        </div>
      </section>
      <div class="automation-editor__message" data-role="automation-message" role="status" aria-live="polite"></div>
      <div class="automation-editor__actions">
        <a class="secondary-button" href="{{ url_for('automation') }}">Cancel</a>
        <button class="primary-button" type="submit" data-role="automation-submit">Save changes</button>
      </div>
    </form>
  </div>
</section>
<datalist id="runbook-label-options">
  {% for label in runbook_labels %}
  <option value="{{ label.label }}"></option>
  {% endfor %}
</datalist>
{% endblock %}<|MERGE_RESOLUTION|>--- conflicted
+++ resolved
@@ -242,7 +242,6 @@
                 <p class="form-help">Start with one condition and add more as needed.</p>
               </div>
             </div>
-<<<<<<< HEAD
             <template data-role="ticket-action-template">
               <tr class="ticket-action" data-role="ticket-action">
                 <td data-column="action">
@@ -294,8 +293,6 @@
               <code>{{ '{{ ticket.status }}' }}</code> to personalise outbound notifications and
               ticket updates.
             </p>
-=======
->>>>>>> 773a8be7
           </div>
         </div>
       </div>
