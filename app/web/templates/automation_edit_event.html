--- conflicted
+++ resolved
@@ -261,7 +261,6 @@
           />
         </div>
       </div>
-<<<<<<< HEAD
       <section
         class="automation-action-catalog"
         aria-labelledby="automation-action-catalog-title"
@@ -320,8 +319,6 @@
           </table>
         </div>
       </section>
-=======
->>>>>>> 0d77dcf3
       <div class="automation-editor__message" data-role="automation-message" role="status" aria-live="polite"></div>
       <div class="automation-editor__actions">
         <a class="secondary-button" href="{{ url_for('automation') }}">Cancel</a>
