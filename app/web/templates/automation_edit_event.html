--- conflicted
+++ resolved
@@ -27,14 +27,12 @@
       data-ticket-actions='{{ automation.ticket_actions | tojson | safe }}'
       autocomplete="off"
     >
-<<<<<<< HEAD
       <div class="automation-editor__section" data-automation-section="details">
         <div class="automation-editor__section-header">
           <h3 class="automation-editor__section-title">Automation details</h3>
           <p class="automation-editor__section-description">
             Update the identifying information for this event-driven playbook and review its recent activity.
           </p>
-=======
       <p class="automation-editor__hint">
         Triggers map to Tactical Desk events such as ticket creation, updates, and resolution workflows.
       </p>
@@ -77,7 +75,6 @@
               Require all selected triggers (AND)
             </option>
           </select>
->>>>>>> ca76e4d2
         </div>
         <div class="automation-editor__section-body">
           <div class="automation-editor__grid">
@@ -337,9 +334,7 @@
           </div>
         </div>
       </div>
-<<<<<<< HEAD
 
-=======
       <section
         class="automation-action-catalog"
         aria-labelledby="automation-action-catalog-title"
@@ -398,7 +393,6 @@
           </table>
         </div>
       </section>
->>>>>>> ca76e4d2
       <div class="automation-editor__message" data-role="automation-message" role="status" aria-live="polite"></div>
       <div class="automation-editor__actions">
         <a class="secondary-button" href="{{ url_for('automation') }}">Cancel</a>
