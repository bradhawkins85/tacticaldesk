{% extends "base.html" %}
{% block header_actions %}
<a class="secondary-button" href="{{ url_for('automation') }}">Back to automations</a>
{% endblock %}
{% block content %}
<section
  class="panel automation-editor"
  data-role="automation-edit-page"
  data-automation-id="{{ automation.id }}"
  data-automation-kind="{{ automation.kind }}"
  data-return-url="{{ url_for('automation') }}"
>
  <header class="panel__header">
    <div class="panel__intro">
      <span class="automation-editor__kind">Scheduled automation</span>
      <h2 class="panel__title">{{ automation.name }}</h2>
      <p class="panel__subtitle">
        Configure cron-based execution windows and upcoming run history for this automation.
      </p>
    </div>
  </header>
  <div class="panel__body">
    <form
      data-role="automation-edit-form"
      data-trigger-filters='{{ automation.trigger_filters | tojson | safe }}'
      data-trigger-value="{{ automation.trigger or '' }}"
      autocomplete="off"
    >
<<<<<<< HEAD
      <div class="automation-editor__section" data-automation-section="details">
        <div class="automation-editor__section-header">
          <h3 class="automation-editor__section-title">Automation details</h3>
          <p class="automation-editor__section-description">
            Configure how and when this scheduled playbook should run. Cron expressions execute in UTC and render below in your local timezone.
            {% if cron_reference_url %}
            <a href="{{ cron_reference_url }}" target="_blank" rel="noopener">Cron reference</a>
            {% endif %}
          </p>
=======
      <p class="automation-editor__hint">
        Cron expressions run in UTC and render in your local timezone when displayed below.
        {% if cron_reference_url %}
        <a href="{{ cron_reference_url }}" target="_blank" rel="noopener">Cron reference</a>
        {% endif %}
      </p>
      <div class="automation-editor__grid">
        <div class="form-field">
          <label for="automation-name">Name</label>
          <input
            id="automation-name"
            name="name"
            type="text"
            maxlength="255"
            required
            value="{{ automation.name }}"
          />
        </div>
        <div class="form-field">
          <label for="automation-playbook">Runbook label</label>
          <input
            id="automation-playbook"
            name="playbook"
            type="text"
            maxlength="255"
            required
            list="runbook-label-options"
            value="{{ automation.playbook }}"
          />
        </div>
        <div class="form-field automation-editor__grid-item--full">
          <label for="automation-description">Description</label>
          <textarea id="automation-description" name="description" rows="4" maxlength="2048">{{ automation.description or '' }}</textarea>
        </div>
        <div class="form-field">
          <label for="automation-cron-expression">Cron expression</label>
          <input
            id="automation-cron-expression"
            name="cron_expression"
            type="text"
            maxlength="255"
            required
            pattern="^\S+(\s+\S+){4,5}$"
            value="{{ automation.cron_expression or '' }}"
            placeholder="0 2 * * *"
          />
          <p class="form-field__hint">Provide five or six cron segments. Example: <code>30 0 * * *</code>.</p>
>>>>>>> ca76e4d2
        </div>
        <div class="automation-editor__section-body">
          <div class="automation-editor__grid">
            <div class="form-field">
              <label for="automation-name">Name</label>
              <input
                id="automation-name"
                name="name"
                type="text"
                maxlength="255"
                required
                value="{{ automation.name }}"
              />
            </div>
            <div class="form-field">
              <label for="automation-playbook">Playbook</label>
              <input
                id="automation-playbook"
                name="playbook"
                type="text"
                maxlength="255"
                required
                value="{{ automation.playbook }}"
              />
            </div>
            <div class="form-field automation-editor__grid-item--full">
              <label for="automation-description">Description</label>
              <textarea id="automation-description" name="description" rows="4" maxlength="2048">{{ automation.description or '' }}</textarea>
            </div>
            <div class="form-field">
              <label for="automation-cron-expression">Cron expression</label>
              <input
                id="automation-cron-expression"
                name="cron_expression"
                type="text"
                maxlength="255"
                required
                pattern="^\S+(\s+\S+){4,5}$"
                value="{{ automation.cron_expression or '' }}"
                placeholder="0 2 * * *"
              />
              <p class="form-field__hint">Provide five or six cron segments. Example: <code>30 0 * * *</code>.</p>
            </div>
            <div class="form-field">
              <label for="automation-next-run">Next run</label>
              <input
                id="automation-next-run"
                name="next_run_at"
                type="datetime-local"
                step="60"
                data-automation-datetime
                data-iso-value="{{ automation.next_run_iso or '' }}"
              />
            </div>
            <div class="form-field">
              <label for="automation-last-run">Last run</label>
              <input
                id="automation-last-run"
                name="last_run_at"
                type="datetime-local"
                step="60"
                data-automation-datetime
                data-iso-value="{{ automation.last_run_iso or '' }}"
              />
            </div>
          </div>
        </div>
      </div>

      <div class="automation-editor__section" data-automation-section="triggers">
        <div class="automation-editor__section-header">
          <h3 class="automation-editor__section-title">Trigger conditions</h3>
          <p class="automation-editor__section-description">
            Combine optional guardrails that must be true before each scheduled execution runs.
          </p>
        </div>
        <div class="automation-editor__section-body">
          <div class="automation-editor__grid">
            <div class="form-field">
              <label for="automation-trigger-match">Trigger logic</label>
              {% set selected_match = automation.trigger_filters.match if automation.trigger_filters else 'any' %}
              <select id="automation-trigger-match" name="trigger_match">
                <option value="any" {% if selected_match != 'all' %}selected{% endif %}>
                  Match any selected trigger (OR)
                </option>
                <option value="all" {% if selected_match == 'all' %}selected{% endif %}>
                  Require all selected triggers (AND)
                </option>
              </select>
            </div>
            <div class="form-field automation-editor__grid-item--full">
              <label>Conditions</label>
              <div
                class="trigger-conditions"
                data-role="trigger-conditions"
                data-trigger-options='{{ event_trigger_options | tojson | safe }}'
                data-value-required='{{ value_required_trigger_options | tojson | safe }}'
              >
                <div class="trigger-conditions__controls">
                  <input
                    type="search"
                    class="trigger-conditions__filter"
                    placeholder="Filter conditions"
                    data-role="trigger-condition-filter"
                    aria-label="Filter trigger conditions"
                  />
                </div>
                <div class="trigger-conditions__table-wrapper">
                  <table class="trigger-conditions__table" data-role="trigger-condition-table">
                    <thead>
                      <tr>
                        <th scope="col">
                          <button type="button" class="trigger-conditions__sort" data-role="trigger-sort" data-sort-key="type" aria-label="Sort by trigger">
                            Trigger
                          </button>
                        </th>
                        <th scope="col">Operator</th>
                        <th scope="col">Value</th>
                        <th scope="col" class="trigger-conditions__actions-header">Actions</th>
                      </tr>
                    </thead>
                    <tbody class="trigger-conditions__list" data-role="trigger-condition-list"></tbody>
                  </table>
                </div>
                <template data-role="trigger-condition-template">
                  <tr class="trigger-condition" data-role="trigger-condition">
                    <td data-column="type">
                      <select
                        class="trigger-condition__select"
                        data-role="trigger-condition-select"
                        aria-label="Trigger condition"
                      >
                        <option value="">Select a trigger</option>
                        {% for trigger in event_trigger_options %}
                        <option value="{{ trigger }}">{{ trigger }}</option>
                        {% endfor %}
                      </select>
                    </td>
                    <td data-column="operator">
                      <select
                        class="trigger-condition__operator"
                        data-role="trigger-condition-operator"
                        aria-label="Trigger operator"
                      >
                        <option value="">Select an operator</option>
                        {% for value, label in trigger_operator_options %}
                        <option value="{{ value }}">{{ label }}</option>
                        {% endfor %}
                      </select>
                    </td>
                    <td data-column="value">
                      <input
                        type="text"
                        class="trigger-condition__value"
                        data-role="trigger-condition-value"
                        placeholder="Enter value"
                        maxlength="255"
                      />
                    </td>
                    <td class="trigger-conditions__actions" data-column="actions">
                      <button
                        type="button"
                        class="icon-button trigger-condition__remove"
                        data-action="remove-trigger-condition"
                        aria-label="Remove condition"
                      >
                        <span aria-hidden="true">&times;</span>
                      </button>
                    </td>
                  </tr>
                </template>
                <button
                  type="button"
                  class="link-button trigger-conditions__add"
                  data-action="add-trigger-condition"
                >
                  + Add new condition
                </button>
                <p class="form-help">Start with one condition and add more as needed.</p>
              </div>
            </div>
          </div>
        </div>
      </div>

      <div class="automation-editor__section" data-automation-section="actions">
        <div class="automation-editor__section-header">
          <h3 class="automation-editor__section-title">Automation actions</h3>
          <p class="automation-editor__section-description">
            Scheduled automations execute their linked playbook when the schedule and conditions are satisfied. No additional ticket actions are configured here.
          </p>
        </div>
        <div class="automation-editor__section-body">
          <p class="automation-editor__empty">Playbook steps define the actions that run for this automation.</p>
        </div>
      </div>

      <div class="automation-editor__message" data-role="automation-message" role="status" aria-live="polite"></div>
      <div class="automation-editor__actions">
        <a class="secondary-button" href="{{ url_for('automation') }}">Cancel</a>
        <button class="primary-button" type="submit" data-role="automation-submit">Save changes</button>
      </div>
    </form>
  </div>
</section>
<datalist id="runbook-label-options">
  {% for label in runbook_labels %}
  <option value="{{ label.label }}"></option>
  {% endfor %}
</datalist>
{% endblock %}<|MERGE_RESOLUTION|>--- conflicted
+++ resolved
@@ -26,7 +26,6 @@
       data-trigger-value="{{ automation.trigger or '' }}"
       autocomplete="off"
     >
-<<<<<<< HEAD
       <div class="automation-editor__section" data-automation-section="details">
         <div class="automation-editor__section-header">
           <h3 class="automation-editor__section-title">Automation details</h3>
@@ -36,7 +35,6 @@
             <a href="{{ cron_reference_url }}" target="_blank" rel="noopener">Cron reference</a>
             {% endif %}
           </p>
-=======
       <p class="automation-editor__hint">
         Cron expressions run in UTC and render in your local timezone when displayed below.
         {% if cron_reference_url %}
@@ -84,7 +82,6 @@
             placeholder="0 2 * * *"
           />
           <p class="form-field__hint">Provide five or six cron segments. Example: <code>30 0 * * *</code>.</p>
->>>>>>> ca76e4d2
         </div>
         <div class="automation-editor__section-body">
           <div class="automation-editor__grid">
