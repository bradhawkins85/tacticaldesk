(() => {
  const root = document.documentElement;
  const THEME_KEY = "tacticaldesk-theme";

  function applyTheme(theme) {
    root.setAttribute("data-theme", theme);
    localStorage.setItem(THEME_KEY, theme);
  }

  const storedTheme = localStorage.getItem(THEME_KEY);
  if (storedTheme) {
    root.setAttribute("data-theme", storedTheme);
  } else if (window.matchMedia && window.matchMedia("(prefers-color-scheme: dark)").matches) {
    root.setAttribute("data-theme", "dark");
  }

  document.addEventListener("click", (event) => {
    const target = event.target.closest("[data-action='toggle-theme']");
    if (!target) {
      return;
    }
    const currentTheme = root.getAttribute("data-theme") === "dark" ? "dark" : "light";
    applyTheme(currentTheme === "dark" ? "light" : "dark");
  });

  async function submitJsonForm(form, url) {
    const messageEl = form.querySelector("[data-role='form-message']");
    if (messageEl) {
      messageEl.classList.remove("error", "success");
      messageEl.textContent = "";
    }

    const formData = new FormData(form);
    const payload = Object.fromEntries(formData.entries());
    const controller = new AbortController();
    const timeout = setTimeout(() => controller.abort(), 10000);

    try {
      const response = await fetch(url, {
        method: "POST",
        headers: {
          "Content-Type": "application/json",
          "Accept": "application/json"
        },
        body: JSON.stringify(payload),
        signal: controller.signal,
        credentials: "same-origin"
      });

      const data = await response.json().catch(() => ({}));
      if (!response.ok) {
        throw new Error(data.detail || "Request failed");
      }
      if (messageEl) {
        messageEl.textContent = "Success";
        messageEl.classList.add("success");
      }
      return data;
    } catch (error) {
      console.error(error);
      if (messageEl) {
        messageEl.textContent = error.message || "An unexpected error occurred";
        messageEl.classList.add("error");
      }
      return null;
    } finally {
      clearTimeout(timeout);
    }
  }

  const loginForm = document.getElementById("login-form");
  if (loginForm) {
    loginForm.addEventListener("submit", async (event) => {
      event.preventDefault();
      const result = await submitJsonForm(loginForm, "/auth/login");
      if (result) {
        window.location.href = "/dashboard";
      }
    });
  }

  const registerForm = document.getElementById("register-form");
  if (registerForm) {
    registerForm.addEventListener("submit", async (event) => {
      event.preventDefault();
      const password = registerForm.querySelector("#register-password").value;
      const confirm = registerForm.querySelector("#register-password-confirm").value;
      const messageEl = registerForm.querySelector("[data-role='form-message']");
      if (password !== confirm) {
        if (messageEl) {
          messageEl.textContent = "Passwords do not match";
          messageEl.classList.add("error");
        }
        return;
      }
      const result = await submitJsonForm(registerForm, "/auth/register");
      if (result) {
        if (messageEl) {
          messageEl.textContent = "Super admin created. Redirecting to sign in";
          messageEl.classList.add("success");
        }
        setTimeout(() => {
          window.location.href = "/";
        }, 1200);
      }
    });
  }

  const sortableTables = Array.from(document.querySelectorAll("[data-role='sortable-table']"));
  const collator = new Intl.Collator(undefined, { numeric: true, sensitivity: "base" });

  function updateTableRowVisibility(row) {
    if (!row) {
      return;
    }
    const matchesFilter = row.dataset.filterVisible !== "false";
    const matchesSearch = row.dataset.searchVisible !== "false";
    row.style.display = matchesFilter && matchesSearch ? "" : "none";
  }

  function ensureVisibilityFlags(row) {
    if (!row) {
      return;
    }
    if (!Object.prototype.hasOwnProperty.call(row.dataset, "filterVisible")) {
      row.dataset.filterVisible = "true";
    }
    if (!Object.prototype.hasOwnProperty.call(row.dataset, "searchVisible")) {
      row.dataset.searchVisible = "true";
    }
    updateTableRowVisibility(row);
  }

  sortableTables.forEach((table) => {
    const headers = table.tHead ? Array.from(table.tHead.rows[0].cells) : [];
    headers.forEach((header, headerIndex) => {
      header.addEventListener("click", () => {
        if (!header.dataset.sortKey) {
          return;
        }
        const currentDirection = header.dataset.sortDirection === "asc" ? "asc" : header.dataset.sortDirection === "desc" ? "desc" : null;
        const newDirection = currentDirection === "asc" ? "desc" : "asc";
        headers.forEach((h) => delete h.dataset.sortDirection);
        header.dataset.sortDirection = newDirection;
        const rows = Array.from(table.tBodies[0].rows);
        rows.sort((rowA, rowB) => {
          const cellA = rowA.cells[headerIndex];
          const cellB = rowB.cells[headerIndex];
          const valueA = cellA?.dataset.sortValue ?? cellA?.textContent?.trim() ?? "";
          const valueB = cellB?.dataset.sortValue ?? cellB?.textContent?.trim() ?? "";
          const comparison = collator.compare(valueA, valueB);
          return newDirection === "asc" ? comparison : -comparison;
        });
        const fragment = document.createDocumentFragment();
        rows.forEach((row) => fragment.appendChild(row));
        table.tBodies[0].appendChild(fragment);
      });
    });
  });

  document.querySelectorAll('[data-format="datetime"]').forEach((element) => {
    const value = element.dataset.sortValue || element.textContent?.trim();
    if (!value) {
      return;
    }
    const parsed = new Date(value);
    if (!Number.isNaN(parsed.getTime())) {
      element.textContent = parsed.toLocaleString();
    }
  });

  document.querySelectorAll('[data-role="local-datetime"]').forEach((element) => {
    const value = element.getAttribute("datetime") || element.textContent?.trim();
    if (!value) {
      return;
    }
    const parsed = new Date(value);
    if (!Number.isNaN(parsed.getTime())) {
      element.textContent = parsed.toLocaleString();
    }
  });

  document.querySelectorAll("[data-role='table-filter']").forEach((filterInput) => {
    const container =
      filterInput.closest(
        ".ticket-board, .ticket-table-container, .panel, .card, .table-container"
      ) || document;
    const table = container.querySelector("[data-role='sortable-table']");
    if (!table || !table.tBodies.length) {
      return;
    }
    const getRows = () => Array.from(table.tBodies[0].rows);
    getRows().forEach(ensureVisibilityFlags);
    filterInput.addEventListener("input", () => {
      const query = filterInput.value.toLowerCase();
      getRows().forEach((row) => {
        const text = row.textContent.toLowerCase();
        row.dataset.searchVisible = text.includes(query) ? "true" : "false";
        updateTableRowVisibility(row);
      });
    });
  });

  async function patchIntegration(slug, payload) {
    const controller = new AbortController();
    const timeout = setTimeout(() => controller.abort(), 10000);
    try {
      const response = await fetch(`/api/integrations/${encodeURIComponent(slug)}`, {
        method: "PATCH",
        headers: {
          "Content-Type": "application/json",
          Accept: "application/json",
        },
        body: JSON.stringify(payload),
        credentials: "same-origin",
        signal: controller.signal,
      });
      const data = await response.json().catch(() => ({}));
      if (!response.ok) {
        throw new Error(data.detail || "Unable to update integration");
      }
      return data;
    } finally {
      clearTimeout(timeout);
    }
  }

  function setStatusMessage(target, message, type) {
    if (!target) {
      return;
    }
    target.textContent = message || "";
    target.classList.remove("error", "success");
    if (type) {
      target.classList.add(type);
    }
  }

  function findIntegrationMessage(source) {
    if (!source) {
      return null;
    }
    return (
      source.closest(".content-section")?.querySelector("[data-role='integration-message']") ||
      source.closest(".panel")?.querySelector("[data-role='integration-message']") ||
      document.querySelector("[data-role='integration-message']")
    );
  }

  function setIntegrationBadge(badge, enabled) {
    if (!badge) {
      return;
    }
    badge.classList.toggle("status-open", Boolean(enabled));
    badge.classList.toggle("status-waiting", !enabled);
    badge.textContent = enabled ? "Enabled" : "Disabled";
  }

  function toLocalDatetime(value) {
    if (!value) {
      return "";
    }
    const parsed = new Date(value);
    if (Number.isNaN(parsed.getTime())) {
      return value;
    }
    return parsed.toLocaleString();
  }

  const webhookMessageTarget = document.querySelector("[data-role='webhook-message']");

  function formatWebhookStatusLabel(status) {
    if (!status) {
      return "";
    }
    return status
      .toString()
      .replace(/[_\-]+/g, " ")
      .replace(/\b\w/g, (letter) => letter.toUpperCase());
  }

  function findWebhookRow(webhookId) {
    if (!webhookId) {
      return null;
    }
    return document.querySelector(`[data-webhook-row='${webhookId}']`);
  }

  function ensureWebhookEmptyState(table) {
    if (!table || !table.tBodies.length) {
      return;
    }
    const tbody = table.tBodies[0];
    const hasRows = Boolean(tbody.querySelector("tr[data-webhook-row]"));
    const emptyRow = tbody.querySelector("[data-role='webhook-empty']");
    if (hasRows) {
      if (emptyRow) {
        emptyRow.remove();
      }
      return;
    }
    if (!emptyRow) {
      const row = document.createElement("tr");
      row.dataset.role = "webhook-empty";
      const cell = document.createElement("td");
      cell.colSpan = 6;
      cell.textContent = "All outbound webhooks are healthy.";
      row.appendChild(cell);
      tbody.appendChild(row);
    }
  }

  function updateWebhookRowFromPayload(row, payload) {
    if (!row || !payload) {
      return;
    }
    const statusCell = row.querySelector("[data-cell='status']");
    if (statusCell && payload.status) {
      statusCell.dataset.sortValue = payload.status;
      statusCell.textContent = formatWebhookStatusLabel(payload.status);
    }
    const lastAttemptCell = row.querySelector("[data-cell='last_attempt']");
    if (lastAttemptCell) {
      if (payload.last_attempt_at) {
        lastAttemptCell.dataset.sortValue = payload.last_attempt_at;
        lastAttemptCell.dataset.format = "datetime";
        lastAttemptCell.textContent = toLocalDatetime(payload.last_attempt_at);
      } else {
        lastAttemptCell.dataset.sortValue = "";
        delete lastAttemptCell.dataset.format;
        lastAttemptCell.textContent = "—";
      }
    }
    const nextRetryCell = row.querySelector("[data-cell='next_retry']");
    if (nextRetryCell) {
      if (payload.next_retry_at) {
        nextRetryCell.dataset.sortValue = payload.next_retry_at;
        nextRetryCell.dataset.format = "datetime";
        nextRetryCell.textContent = toLocalDatetime(payload.next_retry_at);
      } else {
        nextRetryCell.dataset.sortValue = "";
        delete nextRetryCell.dataset.format;
        nextRetryCell.textContent = "Paused";
      }
    }
    const pauseButton = row.querySelector("[data-action='webhook-pause']");
    const resumeButton = row.querySelector("[data-action='webhook-resume']");
    if (pauseButton) {
      pauseButton.hidden = payload.status === "paused";
    }
    if (resumeButton) {
      resumeButton.hidden = payload.status !== "paused";
    }
  }

  async function performWebhookAction(action, webhookId, trigger) {
    if (!webhookId) {
      return;
    }
    if (trigger) {
      trigger.disabled = true;
    }
    const messageMap = {
      pause: `Pausing webhook ${webhookId}…`,
      resume: `Resuming webhook ${webhookId}…`,
      delete: `Deleting webhook ${webhookId}…`,
    };
    setStatusMessage(webhookMessageTarget, messageMap[action] || "Processing…");

    const controller = new AbortController();
    const timeout = setTimeout(() => controller.abort(), 10000);

    try {
      const targetUrl = `/api/webhooks/${encodeURIComponent(webhookId)}/${
        action === "delete" ? "" : `${action}`
      }`.replace(/\/$/, "");
      const init = {
        method: action === "delete" ? "DELETE" : "POST",
        headers: {
          Accept: "application/json",
        },
        credentials: "same-origin",
        signal: controller.signal,
      };
      const response = await fetch(targetUrl, init);
      if (!response.ok) {
        let errorDetail = "Request failed";
        try {
          const payload = await response.json();
          errorDetail = payload?.detail || errorDetail;
        } catch (error) {
          // Ignore JSON parse errors for non-JSON responses.
        }
        throw new Error(errorDetail);
      }

      if (action === "delete") {
        const row = findWebhookRow(webhookId);
        const table = row ? row.closest("table") : null;
        if (row) {
          row.remove();
        }
        if (table) {
          ensureWebhookEmptyState(table);
        }
        setStatusMessage(
          webhookMessageTarget,
          `Webhook ${webhookId} deleted.`,
          "success"
        );
        return;
      }

      const data = await response.json();
      const row = findWebhookRow(webhookId);
      updateWebhookRowFromPayload(row, data);
      setStatusMessage(
        webhookMessageTarget,
        `Webhook ${webhookId} ${action === "pause" ? "paused" : "resumed"}.`,
        "success"
      );
    } catch (error) {
      setStatusMessage(
        webhookMessageTarget,
        error?.message || "Unable to complete webhook request.",
        "error"
      );
    } finally {
      clearTimeout(timeout);
      if (trigger) {
        trigger.disabled = false;
      }
    }
  }

  function syncIntegrationNav(moduleData) {
    const navGroup = document.querySelector("[data-role='integration-nav']");
    if (!navGroup) {
      return;
    }
    const emptyState = navGroup.querySelector(".nav-empty");
    const existingLink = navGroup.querySelector(
      `[data-integration-link='${moduleData.slug}']`
    );

    if (moduleData.enabled) {
      if (emptyState) {
        emptyState.remove();
      }
      if (!existingLink) {
        const link = document.createElement("a");
        link.className = "nav-sublink";
        link.href = `/integrations/${moduleData.slug}`;
        link.dataset.integrationLink = moduleData.slug;
        link.innerHTML = `
          <span class="nav-icon" aria-hidden="true">${moduleData.icon || "🔌"}</span>
          <span>${moduleData.name}</span>
        `;
        navGroup.appendChild(link);
      } else {
        const icon = existingLink.querySelector(".nav-icon");
        if (icon) {
          icon.textContent = moduleData.icon || "🔌";
        }
        const label = existingLink.querySelector("span:last-child");
        if (label) {
          label.textContent = moduleData.name;
        }
      }
    } else {
      if (existingLink) {
        existingLink.remove();
      }
      if (!navGroup.querySelector("a.nav-sublink")) {
        const placeholder = document.createElement("p");
        placeholder.className = "nav-empty";
        placeholder.textContent = "No integrations enabled";
        navGroup.appendChild(placeholder);
      }
    }
  }

  const integrationToggles = Array.from(document.querySelectorAll("[data-role='integration-toggle']"));
  if (integrationToggles.length) {
    integrationToggles.forEach((toggle) => {
      toggle.addEventListener("change", async () => {
        const slug = toggle.dataset.slug;
        if (!slug) {
          return;
        }
        const desiredState = toggle.checked;
        const messageTarget = findIntegrationMessage(toggle);
        setStatusMessage(messageTarget, "Updating integration…");
        toggle.disabled = true;
        try {
          const payload = await patchIntegration(slug, { enabled: desiredState });
          toggle.checked = payload.enabled;
          setStatusMessage(
            messageTarget,
            `${payload.name} ${payload.enabled ? "enabled" : "disabled"}.`,
            "success"
          );

          const badges = [];
          const tableRow = toggle.closest("tr[data-integration-row]");
          if (tableRow) {
            const badge = tableRow.querySelector("[data-role='integration-status-label']");
            if (badge) {
              badges.push(badge);
            }
            const updatedCell = tableRow.querySelector("[data-label='Last updated']");
            if (updatedCell) {
              if (payload.updated_at) {
                updatedCell.dataset.sortValue = payload.updated_at;
                updatedCell.dataset.format = "datetime";
                updatedCell.textContent = toLocalDatetime(payload.updated_at);
              } else {
                updatedCell.dataset.sortValue = "";
                delete updatedCell.dataset.format;
                updatedCell.textContent = "Not configured";
              }
            }
          }

          const detailBadge = document.querySelector(
            ".integration-status-card [data-role='integration-status-label']"
          );
          if (detailBadge) {
            badges.push(detailBadge);
          }
          badges.forEach((badge) => setIntegrationBadge(badge, payload.enabled));

          const detailUpdated = document.querySelector("[data-role='integration-updated']");
          if (detailUpdated) {
            if (payload.updated_at) {
              detailUpdated.dataset.sortValue = payload.updated_at;
              detailUpdated.dataset.format = "datetime";
              detailUpdated.textContent = toLocalDatetime(payload.updated_at);
            } else {
              detailUpdated.dataset.sortValue = "";
              delete detailUpdated.dataset.format;
              detailUpdated.textContent = "Not configured";
            }
          }

          syncIntegrationNav(payload);
        } catch (error) {
          toggle.checked = !desiredState;
          setStatusMessage(
            messageTarget,
            error.message || "Unable to update integration",
            "error"
          );
        } finally {
          toggle.disabled = false;
        }
      });
    });
  }

  const integrationForm = document.getElementById("integration-settings-form");
  if (integrationForm) {
    integrationForm.addEventListener("submit", async (event) => {
      event.preventDefault();
      const slug = integrationForm.dataset.slug;
      if (!slug) {
        return;
      }
      const messageTarget = integrationForm.querySelector("[data-role='form-message']");
      setStatusMessage(messageTarget, "Saving settings…");
      const formData = new FormData(integrationForm);
      const settings = {};
      formData.forEach((value, key) => {
        if (typeof value === "string") {
          settings[key] = value.trim();
        } else {
          settings[key] = value;
        }
      });
      try {
        const payload = await patchIntegration(slug, { settings });
        setStatusMessage(messageTarget, "Settings saved.", "success");
        const detailUpdated = document.querySelector("[data-role='integration-updated']");
        if (detailUpdated) {
          if (payload.updated_at) {
            detailUpdated.dataset.sortValue = payload.updated_at;
            detailUpdated.dataset.format = "datetime";
            detailUpdated.textContent = toLocalDatetime(payload.updated_at);
          } else {
            detailUpdated.dataset.sortValue = "";
            delete detailUpdated.dataset.format;
            detailUpdated.textContent = "Not configured";
          }
        }
      } catch (error) {
        setStatusMessage(
          messageTarget,
          error.message || "Unable to save settings",
          "error"
        );
      }
    });
  }

  const ticketTable = document.querySelector("[data-ticket-table='true']");
  const ticketFilterButtons = Array.from(document.querySelectorAll("[data-action='ticket-filter']"));

  if (ticketTable && ticketTable.tBodies.length) {
    const ticketRows = Array.from(ticketTable.tBodies[0].rows);
    ticketRows.forEach(ensureVisibilityFlags);

    ticketFilterButtons.forEach((button) => {
      button.addEventListener("click", () => {
        const filterKey = button.dataset.filter || "all";
        ticketFilterButtons.forEach((btn) => btn.classList.toggle("is-active", btn === button));
        ticketRows.forEach((row) => {
          const keys = (row.dataset.filterKeys || "")
            .split(/\s+/)
            .map((value) => value.trim())
            .filter(Boolean);
          const matches = filterKey === "all" || keys.includes(filterKey);
          row.dataset.filterVisible = matches ? "true" : "false";
          updateTableRowVisibility(row);
        });
      });
    });
  }

  document.addEventListener("click", (event) => {
    const webhookAdminButton = event.target.closest("[data-action='view-webhook-admin']");
    if (webhookAdminButton) {
      const targetUrl = webhookAdminButton.getAttribute("data-href") || "/admin/webhooks";
      window.location.href = targetUrl;
      return;
    }

    const webhookRefreshButton = event.target.closest("[data-action='webhook-refresh']");
    if (webhookRefreshButton) {
      window.location.reload();
      return;
    }

    const webhookPauseButton = event.target.closest("[data-action='webhook-pause']");
    if (webhookPauseButton) {
      event.preventDefault();
      const webhookId = webhookPauseButton.dataset.webhookId;
      if (webhookId) {
        performWebhookAction("pause", webhookId, webhookPauseButton);
      }
      return;
    }

    const webhookResumeButton = event.target.closest("[data-action='webhook-resume']");
    if (webhookResumeButton) {
      event.preventDefault();
      const webhookId = webhookResumeButton.dataset.webhookId;
      if (webhookId) {
        performWebhookAction("resume", webhookId, webhookResumeButton);
      }
      return;
    }

    const webhookDeleteButton = event.target.closest("[data-action='webhook-delete']");
    if (webhookDeleteButton) {
      event.preventDefault();
      const webhookId = webhookDeleteButton.dataset.webhookId;
      if (webhookId) {
        const confirmed = window.confirm(
          `Delete webhook ${webhookId}? Pending retries will be cleared.`
        );
        if (confirmed) {
          performWebhookAction("delete", webhookId, webhookDeleteButton);
        }
      }
      return;
    }

    const refreshButton = event.target.closest("[data-action='ticket-refresh']");
    if (refreshButton) {
      window.location.reload();
      return;
    }

    const selectAllButton = event.target.closest("[data-action='ticket-select-all']");
    if (selectAllButton && ticketTable) {
      const checkboxes = Array.from(ticketTable.querySelectorAll("tbody input[type='checkbox']"));
      if (checkboxes.length) {
        const shouldSelect = checkboxes.some((checkbox) => !checkbox.checked);
        checkboxes.forEach((checkbox) => {
          checkbox.checked = shouldSelect;
        });
      }
    }
  });

  const organizationTableBody = document.querySelector(
    "[data-role='organization-table-body']"
  );
  const organizationStatusFilter = document.querySelector(
    "[data-role='organization-status-filter']"
  );

  if (organizationTableBody) {
    const initialRows = Array.from(
      organizationTableBody.querySelectorAll("tr[data-organization-row]")
    );
    initialRows.forEach(ensureVisibilityFlags);
  }

  if (organizationStatusFilter && organizationTableBody) {
    const getOrganizationRows = () =>
      Array.from(organizationTableBody.querySelectorAll("tr[data-organization-row]"));

    organizationStatusFilter.addEventListener("change", () => {
      const desiredStatus = organizationStatusFilter.value;
      getOrganizationRows().forEach((row) => {
        const status = row.dataset.status || "active";
        const matches =
          desiredStatus === "all" || desiredStatus === "" || status === desiredStatus;
        row.dataset.filterVisible = matches ? "true" : "false";
        updateTableRowVisibility(row);
      });
    });

    organizationStatusFilter.dispatchEvent(new Event("change"));
  }

  const organizationForm = document.getElementById("organization-form");
  if (organizationForm && organizationTableBody) {
    const organizationModal = document.querySelector("[data-role='organization-modal']");
    const organizationModalBackdrop = organizationModal?.querySelector(
      "[data-role='organization-modal-backdrop']"
    );
    const organizationModalCloseButtons = organizationModal
      ? organizationModal.querySelectorAll("[data-action='organization-modal-close']")
      : [];
    let organizationModalLastFocus = null;
    const organizationPanel = organizationTableBody.closest(".panel");
    const organizationSearchInput = organizationPanel
      ? organizationPanel.querySelector("[data-role='table-filter']")
      : null;
    const messageTarget = organizationForm.querySelector(
      "[data-role='organization-message']"
    );
    const submitButton = organizationForm.querySelector(
      "[data-role='organization-submit-label']"
    );
    const titleTarget = organizationForm
      .closest(".organization-form")
      ?.querySelector("[data-role='organization-form-title']");
    const subtitleTarget = organizationForm
      .closest(".organization-form")
      ?.querySelector("[data-role='organization-form-subtitle']");
    const nameInput = organizationForm.querySelector("#organization-name");
    const slugInput = organizationForm.querySelector("#organization-slug");
    const contactInput = organizationForm.querySelector("#organization-contact");
    const descriptionInput = organizationForm.querySelector(
      "#organization-description"
    );
    const newButton = document.querySelector("[data-action='organization-new']");
    const resetButton = organizationForm.querySelector("[data-action='organization-reset']");
    let slugManuallyEdited = false;

    function isOrganizationModalOpen() {
      return organizationModal?.classList.contains("is-visible") ?? false;
    }

    function openOrganizationModal() {
      if (!organizationModal || isOrganizationModalOpen()) {
        return;
      }
      const activeElement = document.activeElement;
      organizationModalLastFocus =
        activeElement instanceof HTMLElement ? activeElement : null;
      organizationModal.classList.add("is-visible");
      organizationModal.setAttribute("aria-hidden", "false");
      document.body.classList.add("has-open-modal");
    }

    function closeOrganizationModal({ resetForm = true } = {}) {
      if (!organizationModal || !isOrganizationModalOpen()) {
        return;
      }
      organizationModal.classList.remove("is-visible");
      organizationModal.setAttribute("aria-hidden", "true");
      document.body.classList.remove("has-open-modal");
      if (resetForm) {
        setFormMode("create", null, { focus: false });
      }
      if (organizationModalLastFocus && typeof organizationModalLastFocus.focus === "function") {
        organizationModalLastFocus.focus();
      }
      organizationModalLastFocus = null;
    }

    if (organizationModalBackdrop) {
      organizationModalBackdrop.addEventListener("click", () => {
        closeOrganizationModal();
      });
    }

    if (organizationModalCloseButtons.length) {
      organizationModalCloseButtons.forEach((button) => {
        button.addEventListener("click", () => {
          closeOrganizationModal();
        });
      });
    }

    document.addEventListener("keydown", (event) => {
      if (event.key === "Escape" && isOrganizationModalOpen()) {
        event.preventDefault();
        closeOrganizationModal();
      }
    });

    function slugifyOrganization(value) {
      return value
        .toLowerCase()
        .trim()
        .replace(/[^a-z0-9]+/g, "-")
        .replace(/^-+|-+$/g, "")
        .replace(/-{2,}/g, "-");
    }

    function normalizeOrganizationPayload(payload) {
      return {
        id: payload.id,
        name: payload.name,
        slug: payload.slug,
        description: payload.description || "",
        contact_email: payload.contact_email || "",
        is_archived: Boolean(payload.is_archived),
        created_at_iso: payload.created_at || "",
        updated_at_iso: payload.updated_at || payload.created_at || "",
      };
    }

    function removeEmptyState() {
      const emptyRow = organizationTableBody.querySelector(".organization-empty");
      if (emptyRow) {
        emptyRow.remove();
      }
    }

    function renderOrganizationRow(data) {
      const row = document.createElement("tr");
      row.dataset.organizationRow = "true";
      row.dataset.organizationId = String(data.id);
      row.dataset.organization = JSON.stringify(data);
      row.dataset.status = data.is_archived ? "archived" : "active";
      row.dataset.filterVisible = row.dataset.filterVisible || "true";
      row.dataset.searchVisible = row.dataset.searchVisible || "true";

      const nameCell = document.createElement("td");
      nameCell.dataset.sortValue = data.name.toLowerCase();
      const nameLabel = document.createElement("div");
      nameLabel.className = "organization-name";
      nameLabel.textContent = data.name;
      const slugLabel = document.createElement("div");
      slugLabel.className = "organization-slug";
      slugLabel.textContent = data.slug;
      nameCell.appendChild(nameLabel);
      nameCell.appendChild(slugLabel);
      if (data.description) {
        const descriptionLabel = document.createElement("div");
        descriptionLabel.className = "organization-description";
        descriptionLabel.textContent = data.description;
        nameCell.appendChild(descriptionLabel);
      }
      row.appendChild(nameCell);

      const contactCell = document.createElement("td");
      contactCell.dataset.sortValue = data.contact_email || "";
      if (data.contact_email) {
        const contactLink = document.createElement("a");
        contactLink.className = "organization-contact";
        contactLink.href = `mailto:${data.contact_email}`;
        contactLink.textContent = data.contact_email;
        contactCell.appendChild(contactLink);
      } else {
        const placeholder = document.createElement("span");
        placeholder.className = "organization-contact organization-contact--empty";
        placeholder.textContent = "Not provided";
        contactCell.appendChild(placeholder);
      }
      row.appendChild(contactCell);

      const statusCell = document.createElement("td");
      statusCell.dataset.sortValue = data.is_archived ? "archived" : "active";
      const statusBadge = document.createElement("span");
      statusBadge.className = `status-pill ${
        data.is_archived ? "status-pill--archived" : "status-pill--success"
      }`;
      statusBadge.setAttribute("data-role", "organization-status-label");
      statusBadge.textContent = data.is_archived ? "Archived" : "Active";
      statusCell.appendChild(statusBadge);
      row.appendChild(statusCell);

      const createdCell = document.createElement("td");
      createdCell.dataset.sortValue = data.created_at_iso || "";
      if (data.created_at_iso) {
        createdCell.dataset.format = "datetime";
        createdCell.textContent = toLocalDatetime(data.created_at_iso);
      } else {
        createdCell.textContent = "—";
      }
      row.appendChild(createdCell);

      const updatedCell = document.createElement("td");
      updatedCell.dataset.sortValue = data.updated_at_iso || "";
      if (data.updated_at_iso) {
        updatedCell.dataset.format = "datetime";
        updatedCell.textContent = toLocalDatetime(data.updated_at_iso);
      } else {
        updatedCell.textContent = "—";
      }
      row.appendChild(updatedCell);

      const actionsCell = document.createElement("td");
      actionsCell.className = "table-actions";
      const actionGroup = document.createElement("div");
      actionGroup.className = "organization-actions";
      const editButton = document.createElement("button");
      editButton.type = "button";
      editButton.className = "button button--ghost";
      editButton.dataset.action = "edit-organization";
      editButton.dataset.organizationId = String(data.id);
      editButton.textContent = "✏️ Edit";
      const archiveButton = document.createElement("button");
      archiveButton.type = "button";
      archiveButton.className = "button button--ghost";
      archiveButton.dataset.action = "toggle-organization-archive";
      archiveButton.dataset.organizationId = String(data.id);
      archiveButton.textContent = data.is_archived ? "Restore" : "Archive";
      actionGroup.appendChild(editButton);
      actionGroup.appendChild(archiveButton);
      actionsCell.appendChild(actionGroup);
      row.appendChild(actionsCell);

      return row;
    }

    function insertOrganizationRow(row) {
      removeEmptyState();
      const rows = Array.from(
        organizationTableBody.querySelectorAll("tr[data-organization-row]")
      );
      const sortValue = row.querySelector("td")?.dataset.sortValue || "";
      let inserted = false;
      for (const existing of rows) {
        const existingValue = existing.querySelector("td")?.dataset.sortValue || "";
        if (collator.compare(sortValue, existingValue) < 0) {
          organizationTableBody.insertBefore(row, existing);
          inserted = true;
          break;
        }
      }
      if (!inserted) {
        organizationTableBody.appendChild(row);
      }
      ensureVisibilityFlags(row);
      updateTableRowVisibility(row);
    }

    function getOrganizationRowById(id) {
      return organizationTableBody.querySelector(
        `tr[data-organization-row][data-organization-id='${id}']`
      );
    }

    function applyActiveFilters() {
      if (organizationStatusFilter) {
        organizationStatusFilter.dispatchEvent(new Event("change"));
      }
      if (organizationSearchInput) {
        organizationSearchInput.dispatchEvent(new Event("input"));
      }
    }

    function setFormMode(mode, data, options = {}) {
      const { focus = true } = options;
      organizationForm.dataset.mode = mode;
      if (mode === "edit" && data) {
        organizationForm.dataset.organizationId = String(data.id);
        nameInput.value = data.name;
        slugInput.value = data.slug;
        contactInput.value = data.contact_email || "";
        descriptionInput.value = data.description || "";
        if (submitButton) {
          submitButton.textContent = "Save changes";
        }
        if (titleTarget) {
          titleTarget.textContent = `Edit ${data.name}`;
        }
        if (subtitleTarget) {
          subtitleTarget.textContent =
            "Update organisation profile, rotate contacts, or archive when operations cease.";
        }
        slugManuallyEdited = true;
      } else {
        delete organizationForm.dataset.organizationId;
        organizationForm.reset();
        if (submitButton) {
          submitButton.textContent = "Create organisation";
        }
        if (titleTarget) {
          titleTarget.textContent = "Create new organisation";
        }
        if (subtitleTarget) {
          subtitleTarget.textContent =
            "Capture the organisation name, assign a slug for API usage, and optionally record the operations contact.";
        }
        slugManuallyEdited = false;
      }
      if (messageTarget) {
        setStatusMessage(messageTarget, "");
      }
      if (focus && nameInput) {
        nameInput.focus();
      }
    }

    function handleOrganizationSuccess(payload, mode) {
      const normalized = normalizeOrganizationPayload(payload);
      const existingRow = getOrganizationRowById(normalized.id);
      const newRow = renderOrganizationRow(normalized);
      if (existingRow) {
        const previousFilterVisible = existingRow.dataset.filterVisible;
        const previousSearchVisible = existingRow.dataset.searchVisible;
        organizationTableBody.removeChild(existingRow);
        if (previousFilterVisible) {
          newRow.dataset.filterVisible = previousFilterVisible;
        }
        if (previousSearchVisible) {
          newRow.dataset.searchVisible = previousSearchVisible;
        }
      }
      insertOrganizationRow(newRow);
      applyActiveFilters();
      if (mode === "create") {
        setFormMode("create");
      } else {
        setFormMode("edit", normalized);
      }
    }

    async function submitOrganization(payload, method, url) {
      const controller = new AbortController();
      const timeout = setTimeout(() => controller.abort(), 10000);
      try {
        const response = await fetch(url, {
          method,
          headers: {
            "Content-Type": "application/json",
            Accept: "application/json",
          },
          body: JSON.stringify(payload),
          credentials: "same-origin",
          signal: controller.signal,
        });
        const data = await response.json().catch(() => ({}));
        if (!response.ok) {
          throw new Error(data.detail || "Unable to save organization");
        }
        return data;
      } finally {
        clearTimeout(timeout);
      }
    }

    if (newButton) {
      newButton.addEventListener("click", () => {
        openOrganizationModal();
        setFormMode("create");
      });
    }

    if (resetButton) {
      resetButton.addEventListener("click", () => {
        setFormMode("create");
      });
    }

    organizationForm.addEventListener("submit", async (event) => {
      event.preventDefault();
      if (!nameInput || !slugInput || !submitButton) {
        return;
      }
      const mode = organizationForm.dataset.mode === "edit" ? "edit" : "create";
      const formPayload = {
        name: nameInput.value.trim(),
        slug: slugInput.value.trim(),
        contact_email: contactInput?.value.trim() || null,
        description: descriptionInput?.value.trim() || null,
      };
      if (formPayload.contact_email === "") {
        formPayload.contact_email = null;
      }
      if (formPayload.description === "") {
        formPayload.description = null;
      }

      if (!formPayload.slug) {
        formPayload.slug = slugifyOrganization(formPayload.name);
        slugInput.value = formPayload.slug;
      }

      if (messageTarget) {
        setStatusMessage(
          messageTarget,
          mode === "edit" ? "Saving changes…" : "Creating organisation…"
        );
      }

      submitButton.disabled = true;
      try {
        const organizationId = organizationForm.dataset.organizationId;
        const url =
          mode === "edit"
            ? `/api/organizations/${encodeURIComponent(organizationId)}`
            : "/api/organizations";
        const method = mode === "edit" ? "PATCH" : "POST";
        const payload = await submitOrganization(formPayload, method, url);
        handleOrganizationSuccess(payload, mode);
        if (messageTarget) {
          setStatusMessage(
            messageTarget,
            mode === "edit"
              ? `${payload.name} updated successfully.`
              : `${payload.name} created successfully.`,
            "success"
          );
        }
      } catch (error) {
        if (messageTarget) {
          setStatusMessage(
            messageTarget,
            error.message || "Unable to save organisation",
            "error"
          );
        }
      } finally {
        submitButton.disabled = false;
      }
    });

    organizationTableBody.addEventListener("click", async (event) => {
      const editTrigger = event.target.closest("[data-action='edit-organization']");
      if (editTrigger) {
        const organizationId = editTrigger.dataset.organizationId;
        const row = getOrganizationRowById(organizationId);
        if (!row) {
          return;
        }
        try {
          const data = JSON.parse(row.dataset.organization || "{}");
          openOrganizationModal();
          setFormMode("edit", data);
        } catch (error) {
          console.error("Unable to parse organization dataset", error);
        }
        return;
      }

      const archiveTrigger = event.target.closest(
        "[data-action='toggle-organization-archive']"
      );
      if (archiveTrigger) {
        const organizationId = archiveTrigger.dataset.organizationId;
        const row = getOrganizationRowById(organizationId);
        if (!row) {
          return;
        }
        let rowData;
        try {
          rowData = JSON.parse(row.dataset.organization || "{}");
        } catch (error) {
          console.error("Unable to parse organization dataset", error);
          return;
        }
        const desiredState = !rowData.is_archived;
        archiveTrigger.disabled = true;
        if (messageTarget) {
          setStatusMessage(
            messageTarget,
            desiredState ? "Archiving organisation…" : "Restoring organisation…"
          );
        }
        try {
          const payload = await submitOrganization(
            { is_archived: desiredState },
            "PATCH",
            `/api/organizations/${encodeURIComponent(organizationId)}`
          );
          handleOrganizationSuccess(payload, "edit");
          if (messageTarget) {
            setStatusMessage(
              messageTarget,
              desiredState ? "Organisation archived." : "Organisation restored.",
              "success"
            );
          }
        } catch (error) {
          if (messageTarget) {
            setStatusMessage(
              messageTarget,
              error.message || "Unable to update organisation",
              "error"
            );
          }
        } finally {
          archiveTrigger.disabled = false;
        }
      }
    });

    if (nameInput && slugInput) {
      nameInput.addEventListener("input", () => {
        if (!slugManuallyEdited && organizationForm.dataset.mode !== "edit") {
          slugInput.value = slugifyOrganization(nameInput.value);
        }
      });
      slugInput.addEventListener("input", () => {
        slugManuallyEdited = slugInput.value.trim().length > 0;
      });
    }
  }

<<<<<<< HEAD
  const DEFAULT_AUTOMATION_OUTPUT_SELECTOR = "#automation-update-output";

  const automationModal = document.querySelector("[data-role='automation-modal']");
  const automationForm = automationModal?.querySelector("[data-role='automation-form']");
  const automationMessageTarget = automationModal?.querySelector(
    "[data-role='automation-message']"
  );
  const automationKindLabel = automationModal?.querySelector(
    "[data-role='automation-kind-label']"
  );
  const automationIdInput = automationModal?.querySelector("[data-role='automation-id']");
  const automationNameInput = automationModal?.querySelector("#automation-name");
  const automationPlaybookInput = automationModal?.querySelector("#automation-playbook");
  const automationDescriptionInput = automationModal?.querySelector(
    "#automation-description"
  );
  const automationCadenceInput = automationModal?.querySelector("#automation-cadence");
  const automationTriggerInput = automationModal?.querySelector("#automation-trigger");
  const automationStatusInput = automationModal?.querySelector("#automation-status");
  const automationNextRunInput = automationModal?.querySelector("#automation-next-run");
  const automationLastRunInput = automationModal?.querySelector("#automation-last-run");
  const automationLastTriggerInput = automationModal?.querySelector(
    "#automation-last-trigger"
  );
  const automationSubmitButton = automationModal?.querySelector(
    "[data-role='automation-submit']"
  );

  let activeAutomationRow = null;
  let previousAutomationFocus = null;

  function setAutomationMessage(message, type) {
    if (!automationMessageTarget) {
      return;
    }
    automationMessageTarget.textContent = message || "";
    automationMessageTarget.classList.remove("success", "error");
    if (type) {
      automationMessageTarget.classList.add(type);
    }
  }

  function setAutomationModalVisibility(visible) {
    if (!automationModal) {
      return;
    }
    automationModal.dataset.visible = visible ? "true" : "false";
    automationModal.setAttribute("aria-hidden", visible ? "false" : "true");
    if (visible) {
      document.body.dataset.modalOpen = "true";
    } else {
      delete document.body.dataset.modalOpen;
    }
  }

  function closeAutomationModal() {
    if (!automationModal) {
      return;
    }
    setAutomationModalVisibility(false);
    delete automationModal.dataset.kind;
    if (automationForm) {
      automationForm.reset();
    }
    setAutomationMessage("");
    activeAutomationRow = null;
    if (automationKindLabel) {
      automationKindLabel.textContent = "Automation";
    }
    if (automationIdInput) {
      automationIdInput.value = "";
    }
    if (previousAutomationFocus && typeof previousAutomationFocus.focus === "function") {
      previousAutomationFocus.focus();
    }
    previousAutomationFocus = null;
  }

  function isoToLocalInputValue(value) {
    if (!value) {
      return "";
    }
    const parsed = new Date(value);
    if (Number.isNaN(parsed.getTime())) {
      return "";
    }
    const offset = parsed.getTimezoneOffset();
    const local = new Date(parsed.getTime() - offset * 60000);
    return local.toISOString().slice(0, 16);
  }

  function localInputToIso(value) {
    if (!value) {
      return null;
    }
    const parsed = new Date(value);
    if (Number.isNaN(parsed.getTime())) {
      return null;
    }
    return parsed.toISOString();
  }

  function parseAutomationRow(row) {
    if (!row) {
      return {};
    }
    try {
      return JSON.parse(row.dataset.automation || "{}");
    } catch (error) {
      console.warn("Unable to parse automation dataset", error);
      return {};
    }
  }

  function openAutomationModal(row) {
    if (!automationModal || !automationForm || !row) {
      return;
    }
    const automationData = parseAutomationRow(row);
    activeAutomationRow = row;
    previousAutomationFocus = document.activeElement;

    if (automationIdInput) {
      automationIdInput.value = String(automationData.id || row.dataset.automationId || "");
    }
    if (automationNameInput) {
      automationNameInput.value = automationData.name || "";
    }
    if (automationPlaybookInput) {
      automationPlaybookInput.value = automationData.playbook || "";
    }
    if (automationDescriptionInput) {
      automationDescriptionInput.value = automationData.description || "";
    }
    if (automationCadenceInput) {
      automationCadenceInput.value = automationData.cadence || "";
    }
    if (automationTriggerInput) {
      automationTriggerInput.value = automationData.trigger || "";
    }
    if (automationStatusInput) {
      automationStatusInput.value = automationData.status || "";
    }
    if (automationNextRunInput) {
      automationNextRunInput.value = isoToLocalInputValue(automationData.next_run_iso);
    }
    if (automationLastRunInput) {
      automationLastRunInput.value = isoToLocalInputValue(automationData.last_run_iso);
    }
    if (automationLastTriggerInput) {
      automationLastTriggerInput.value = isoToLocalInputValue(
        automationData.last_trigger_iso
      );
    }

    const kind = (automationData.kind || row.dataset.automationKind || "scheduled").toLowerCase();
    automationModal.dataset.kind = kind;
    if (automationKindLabel) {
      automationKindLabel.textContent =
        kind === "event" ? "Event automation" : "Scheduled automation";
    }
    setAutomationMessage("");
    setAutomationModalVisibility(true);
    requestAnimationFrame(() => {
      automationNameInput?.focus();
    });
  }

  function renderTimeCell(cell, iso) {
    if (!cell) {
      return;
    }
    cell.dataset.sortValue = iso || "";
    cell.textContent = "";
    if (iso) {
      const timeEl = document.createElement("time");
      timeEl.dataset.role = "local-datetime";
      timeEl.setAttribute("datetime", iso);
      timeEl.textContent = toLocalDatetime(iso) || iso;
      cell.appendChild(timeEl);
    } else {
      const placeholder = document.createElement("span");
      placeholder.className = "automation-placeholder";
      placeholder.textContent = "—";
      cell.appendChild(placeholder);
    }
  }

  function renderStatusCell(cell, status) {
    if (!cell) {
      return;
    }
    cell.dataset.sortValue = status || "";
    cell.textContent = "";
    if (status) {
      const tag = document.createElement("span");
      tag.className = "automation-status-tag";
      tag.textContent = status;
      cell.appendChild(tag);
    } else {
      const placeholder = document.createElement("span");
      placeholder.className = "automation-placeholder";
      placeholder.textContent = "—";
      cell.appendChild(placeholder);
    }
  }

  function buildAutomationViewModel(payload) {
    if (!payload) {
      return null;
    }
    const action =
      payload.action_label && payload.action_endpoint
        ? {
            label: payload.action_label,
            endpoint: payload.action_endpoint,
            output_selector:
              payload.action_output_selector || DEFAULT_AUTOMATION_OUTPUT_SELECTOR,
          }
        : null;

    return {
      id: payload.id,
      name: payload.name,
      description: payload.description || "",
      playbook: payload.playbook,
      kind: payload.kind,
      cadence: payload.cadence,
      trigger: payload.trigger,
      status: payload.status,
      next_run_iso: payload.next_run_at || null,
      last_run_iso: payload.last_run_at || null,
      last_trigger_iso: payload.last_trigger_at || null,
      action,
      action_label: payload.action_label,
      action_endpoint: payload.action_endpoint,
      action_output_selector:
        payload.action_output_selector || DEFAULT_AUTOMATION_OUTPUT_SELECTOR,
    };
  }

  function refreshAutomationRow(row, payload) {
    if (!row || !payload) {
      return;
    }
    const viewModel = buildAutomationViewModel(payload);
    if (!viewModel) {
      return;
    }
    row.dataset.automation = JSON.stringify(viewModel);
    row.dataset.automationId = String(viewModel.id);
    if (viewModel.kind) {
      row.dataset.automationKind = viewModel.kind;
    }

    const title = row.querySelector(".automation-name__title");
    if (title) {
      title.textContent = viewModel.name;
    }
    const description = row.querySelector(".automation-name__description");
    if (description) {
      description.textContent = viewModel.description;
    }

    const playbookCell = row.querySelector("[data-cell='playbook']");
    if (playbookCell) {
      playbookCell.dataset.sortValue = viewModel.playbook || "";
      playbookCell.textContent = viewModel.playbook || "—";
    }

    const cadenceCell = row.querySelector("[data-cell='cadence']");
    if (cadenceCell) {
      cadenceCell.dataset.sortValue = viewModel.cadence || "";
      cadenceCell.textContent = viewModel.cadence || "—";
    }

    const triggerCell = row.querySelector("[data-cell='trigger']");
    if (triggerCell) {
      triggerCell.dataset.sortValue = viewModel.trigger || "";
      triggerCell.textContent = viewModel.trigger || "—";
    }

    renderTimeCell(row.querySelector("[data-cell='next_run']"), viewModel.next_run_iso);
    renderTimeCell(row.querySelector("[data-cell='last_run']"), viewModel.last_run_iso);
    renderTimeCell(row.querySelector("[data-cell='last_trigger']"), viewModel.last_trigger_iso);
    renderStatusCell(row.querySelector("[data-cell='status']"), viewModel.status);

    const actionCell = row.querySelector("[data-cell='actions']");
    if (actionCell) {
      const runButton = actionCell.querySelector("[data-action='maintenance-run']");
      if (runButton && viewModel.action) {
        runButton.textContent = viewModel.action.label;
        runButton.dataset.endpoint = viewModel.action.endpoint;
        runButton.dataset.output = viewModel.action.output_selector;
      }
    }
  }

  async function patchAutomation(automationId, payload) {
    const controller = new AbortController();
    const timeout = setTimeout(() => controller.abort(), 10000);
    try {
      const response = await fetch(`/api/automations/${encodeURIComponent(automationId)}`, {
        method: "PATCH",
        headers: {
          "Content-Type": "application/json",
          Accept: "application/json",
        },
        credentials: "same-origin",
        body: JSON.stringify(payload),
        signal: controller.signal,
      });
      const data = await response.json().catch(() => ({}));
      if (!response.ok) {
        throw new Error(data?.detail || "Unable to update automation");
      }
      return data;
    } finally {
      clearTimeout(timeout);
    }
  }

  function openAutomationFromTrigger(trigger) {
    if (!trigger) {
      return;
    }
    const row = trigger.closest("tr[data-automation-row]");
    if (!row) {
      return;
    }
    openAutomationModal(row);
  }

  if (automationForm && automationModal) {
    automationForm.addEventListener("submit", async (event) => {
      event.preventDefault();
      if (!automationSubmitButton) {
        return;
      }
      const automationId = automationIdInput?.value || activeAutomationRow?.dataset.automationId;
      if (!automationId) {
        setAutomationMessage("Unable to determine automation identifier.", "error");
        return;
      }

      const nameValue = automationNameInput?.value?.trim() || "";
      if (!nameValue) {
        setAutomationMessage("Name is required.", "error");
        automationNameInput?.focus();
        return;
      }

      const playbookValue = automationPlaybookInput?.value?.trim() || "";
      if (!playbookValue) {
        setAutomationMessage("Playbook is required.", "error");
        automationPlaybookInput?.focus();
        return;
      }

      const payload = {
        name: nameValue,
        playbook: playbookValue,
        description: automationDescriptionInput?.value?.trim() || null,
        cadence: automationCadenceInput?.value?.trim() || null,
        trigger: automationTriggerInput?.value?.trim() || null,
        status: automationStatusInput?.value?.trim() || null,
        next_run_at: localInputToIso(automationNextRunInput?.value),
        last_run_at: localInputToIso(automationLastRunInput?.value),
        last_trigger_at: localInputToIso(automationLastTriggerInput?.value),
      };

      setAutomationMessage("Updating automation…");
      const previousLabel = automationSubmitButton.textContent;
      automationSubmitButton.disabled = true;
      automationSubmitButton.textContent = "Saving…";

      try {
        const updated = await patchAutomation(automationId, payload);
        refreshAutomationRow(activeAutomationRow, updated);
        setAutomationMessage("Automation updated successfully.", "success");
        setTimeout(() => {
          closeAutomationModal();
        }, 900);
      } catch (error) {
        setAutomationMessage(error?.message || "Unable to update automation.", "error");
      } finally {
        automationSubmitButton.disabled = false;
        automationSubmitButton.textContent = previousLabel || "Save changes";
      }
    });
  }

  document.addEventListener("click", (event) => {
    const editTrigger = event.target.closest("[data-action='automation-edit']");
    if (editTrigger) {
      event.preventDefault();
      openAutomationFromTrigger(editTrigger);
      return;
    }

    const closeTrigger = event.target.closest("[data-action='automation-close']");
    if (closeTrigger && automationModal?.dataset.visible === "true") {
      event.preventDefault();
      closeAutomationModal();
    }
  });

  document.addEventListener("keydown", (event) => {
    if (event.key === "Escape" && automationModal?.dataset.visible === "true") {
      event.preventDefault();
      closeAutomationModal();
    }
  });
=======
  const contactPage = document.querySelector("[data-role='contact-page']");
  if (contactPage) {
    const organizationId = contactPage.dataset.organizationId;
    if (!organizationId) {
      console.warn("Contact page missing organization identifier");
      return;
    }
    const contactTableBody = contactPage.querySelector("[data-role='contact-table-body']");
    const contactModal = document.querySelector("[data-role='contact-modal']");
    const contactForm = contactModal?.querySelector("#contact-form");
    const contactMessage = contactForm?.querySelector("[data-role='contact-form-message']");
    const contactSubmitButton = contactForm?.querySelector(
      "[data-role='contact-submit-label']"
    );
    const contactTitle = contactModal?.querySelector("[data-role='contact-form-title']");
    const contactIdInput = contactForm?.querySelector("[data-role='contact-id']");
    const contactFilter = contactPage.querySelector("[data-role='contact-filter']");
    const contactSearchInput = contactPage.querySelector("[data-role='table-filter']");
    const contactEmptyState = contactPage.querySelector("[data-role='contact-empty-state']");
    const contactCountTarget = contactPage.querySelector("[data-role='contact-count']");
    const newContactButton = document.querySelector("[data-action='contact-new']");
    const contactResetButton = contactForm?.querySelector("[data-action='contact-reset']");
    const contactCloseTriggers = contactModal
      ? contactModal.querySelectorAll("[data-action='contact-modal-close']")
      : [];
    const nameInput = contactForm?.querySelector("#contact-name");
    const jobInput = contactForm?.querySelector("#contact-job-title");
    const emailInput = contactForm?.querySelector("#contact-email");
    const phoneInput = contactForm?.querySelector("#contact-phone");
    const notesInput = contactForm?.querySelector("#contact-notes");
    let contactModalLastFocus = null;

    function getContactRows() {
      return contactTableBody
        ? Array.from(contactTableBody.querySelectorAll("[data-contact-row]"))
        : [];
    }

    function updateContactCount() {
      if (!contactCountTarget) {
        return;
      }
      contactCountTarget.textContent = String(getContactRows().length);
    }

    function updateEmptyState() {
      if (!contactEmptyState) {
        return;
      }
      const hasContacts = getContactRows().length > 0;
      contactEmptyState.classList.toggle("is-hidden", hasContacts);
    }

    function sanitizeValue(value) {
      if (value == null) {
        return "";
      }
      return typeof value === "string" ? value : String(value);
    }

    function normalizeContactPayload(raw) {
      if (!raw || typeof raw !== "object") {
        return null;
      }
      return {
        id: raw.id,
        organization_id: raw.organization_id,
        name: sanitizeValue(raw.name || ""),
        job_title: sanitizeValue(raw.job_title || ""),
        email: sanitizeValue(raw.email || ""),
        phone: sanitizeValue(raw.phone || ""),
        notes: sanitizeValue(raw.notes || ""),
        created_at_iso: sanitizeValue(raw.created_at || raw.created_at_iso || ""),
        updated_at_iso: sanitizeValue(raw.updated_at || raw.updated_at_iso || raw.created_at || ""),
      };
    }

    function applyFilterForRow(row) {
      if (!row) {
        return;
      }
      const filterValue = contactFilter ? contactFilter.value : "all";
      let matches = true;
      if (filterValue === "has-email") {
        matches = row.dataset.hasEmail === "true";
      } else if (filterValue === "has-phone") {
        matches = row.dataset.hasPhone === "true";
      }
      row.dataset.filterVisible = matches ? "true" : "false";
      updateTableRowVisibility(row);
    }

    function refreshFilters() {
      getContactRows().forEach((row) => {
        ensureVisibilityFlags(row);
        applyFilterForRow(row);
      });
    }

    function applySearchFilter() {
      if (contactSearchInput) {
        contactSearchInput.dispatchEvent(new Event("input"));
      }
    }

    function formatDatetimeCell(cell, isoValue) {
      if (!cell) {
        return;
      }
      const iso = isoValue || "";
      cell.dataset.sortValue = iso;
      cell.dataset.format = "datetime";
      if (!iso) {
        cell.textContent = "—";
        return;
      }
      const parsed = new Date(iso);
      cell.textContent = Number.isNaN(parsed.getTime()) ? iso : parsed.toLocaleString();
    }

    function renderContactRow(contactPayload) {
      if (!contactTableBody) {
        return;
      }
      const contact = normalizeContactPayload(contactPayload);
      if (!contact) {
        return;
      }
      const contactId = String(contact.id);
      let row = contactTableBody.querySelector(
        `[data-contact-id='${contactId}']`
      );
      if (!row) {
        row = document.createElement("tr");
        row.dataset.contactRow = "true";
        row.dataset.contactId = contactId;
        contactTableBody.appendChild(row);
      }

      row.dataset.contact = JSON.stringify(contact);
      row.dataset.hasEmail = contact.email ? "true" : "false";
      row.dataset.hasPhone = contact.phone ? "true" : "false";

      while (row.firstChild) {
        row.removeChild(row.firstChild);
      }

      const nameCell = document.createElement("td");
      nameCell.dataset.sortValue = contact.name.toLowerCase();
      const nameWrapper = document.createElement("div");
      nameWrapper.className = "contact-name";
      nameWrapper.textContent = contact.name;
      nameCell.appendChild(nameWrapper);
      row.appendChild(nameCell);

      const jobCell = document.createElement("td");
      jobCell.dataset.sortValue = contact.job_title.toLowerCase();
      if (contact.job_title) {
        const jobSpan = document.createElement("span");
        jobSpan.className = "contact-job";
        jobSpan.textContent = contact.job_title;
        jobCell.appendChild(jobSpan);
      } else {
        const emptySpan = document.createElement("span");
        emptySpan.className = "contact-metadata contact-metadata--empty";
        emptySpan.textContent = "Not set";
        jobCell.appendChild(emptySpan);
      }
      row.appendChild(jobCell);

      const emailCell = document.createElement("td");
      emailCell.dataset.sortValue = contact.email.toLowerCase();
      if (contact.email) {
        const emailLink = document.createElement("a");
        emailLink.className = "contact-link";
        emailLink.href = `mailto:${contact.email}`;
        emailLink.textContent = contact.email;
        emailCell.appendChild(emailLink);
      } else {
        const emptySpan = document.createElement("span");
        emptySpan.className = "contact-metadata contact-metadata--empty";
        emptySpan.textContent = "No email";
        emailCell.appendChild(emptySpan);
      }
      row.appendChild(emailCell);

      const phoneCell = document.createElement("td");
      phoneCell.dataset.sortValue = contact.phone.toLowerCase();
      if (contact.phone) {
        const phoneLink = document.createElement("a");
        phoneLink.className = "contact-link";
        phoneLink.href = `tel:${contact.phone}`;
        phoneLink.textContent = contact.phone;
        phoneCell.appendChild(phoneLink);
      } else {
        const emptySpan = document.createElement("span");
        emptySpan.className = "contact-metadata contact-metadata--empty";
        emptySpan.textContent = "No phone";
        phoneCell.appendChild(emptySpan);
      }
      row.appendChild(phoneCell);

      const notesCell = document.createElement("td");
      notesCell.dataset.sortValue = contact.notes.toLowerCase();
      if (contact.notes) {
        const notesSpan = document.createElement("span");
        notesSpan.className = "contact-notes";
        notesSpan.textContent = contact.notes;
        notesSpan.title = contact.notes;
        notesCell.appendChild(notesSpan);
      } else {
        const emptySpan = document.createElement("span");
        emptySpan.className = "contact-metadata contact-metadata--empty";
        emptySpan.textContent = "No notes";
        notesCell.appendChild(emptySpan);
      }
      row.appendChild(notesCell);

      const updatedCell = document.createElement("td");
      formatDatetimeCell(updatedCell, contact.updated_at_iso);
      row.appendChild(updatedCell);

      const actionsCell = document.createElement("td");
      actionsCell.className = "table-actions";
      const actionsWrapper = document.createElement("div");
      actionsWrapper.className = "contact-actions";

      const editButton = document.createElement("button");
      editButton.type = "button";
      editButton.className = "button button--ghost";
      editButton.dataset.action = "contact-edit";
      editButton.dataset.contactId = contactId;
      editButton.textContent = "✏️ Edit";
      actionsWrapper.appendChild(editButton);

      const deleteButton = document.createElement("button");
      deleteButton.type = "button";
      deleteButton.className = "button button--ghost";
      deleteButton.dataset.action = "contact-delete";
      deleteButton.dataset.contactId = contactId;
      deleteButton.textContent = "🗑️ Delete";
      actionsWrapper.appendChild(deleteButton);

      actionsCell.appendChild(actionsWrapper);
      row.appendChild(actionsCell);

      ensureVisibilityFlags(row);
      applyFilterForRow(row);
      updateTableRowVisibility(row);
      return row;
    }

    function resetContactForm() {
      if (!contactForm) {
        return;
      }
      contactForm.reset();
      contactForm.dataset.mode = "create";
      if (contactIdInput) {
        contactIdInput.value = "";
      }
      if (contactMessage) {
        setStatusMessage(contactMessage, "");
      }
    }

    function isContactModalOpen() {
      return contactModal?.classList.contains("is-visible") ?? false;
    }

    function openContactModal(mode, contactData) {
      if (!contactModal || !contactForm || isContactModalOpen()) {
        return;
      }
      const activeElement = document.activeElement;
      contactModalLastFocus =
        activeElement instanceof HTMLElement ? activeElement : null;
      contactModal.classList.add("is-visible");
      contactModal.setAttribute("aria-hidden", "false");
      document.body.classList.add("has-open-modal");
      contactForm.dataset.mode = mode;
      if (contactTitle) {
        contactTitle.textContent =
          mode === "edit" ? "Edit organisation contact" : "Add organisation contact";
      }
      if (contactSubmitButton) {
        contactSubmitButton.textContent =
          mode === "edit" ? "Save changes" : "Save contact";
      }
      if (contactMessage) {
        setStatusMessage(contactMessage, "");
      }

      if (mode === "edit" && contactData) {
        const payload = normalizeContactPayload(contactData);
        if (payload) {
          if (contactIdInput) {
            contactIdInput.value = String(payload.id);
          }
          if (nameInput) {
            nameInput.value = payload.name;
          }
          if (jobInput) {
            jobInput.value = payload.job_title;
          }
          if (emailInput) {
            emailInput.value = payload.email;
          }
          if (phoneInput) {
            phoneInput.value = payload.phone;
          }
          if (notesInput) {
            notesInput.value = payload.notes;
          }
        }
      } else {
        resetContactForm();
      }

      if (nameInput) {
        nameInput.focus();
      }
    }

    function closeContactModal({ resetForm = true } = {}) {
      if (!contactModal || !isContactModalOpen()) {
        return;
      }
      contactModal.classList.remove("is-visible");
      contactModal.setAttribute("aria-hidden", "true");
      document.body.classList.remove("has-open-modal");
      if (resetForm) {
        resetContactForm();
      }
      if (contactModalLastFocus && typeof contactModalLastFocus.focus === "function") {
        contactModalLastFocus.focus();
      }
      contactModalLastFocus = null;
    }

    if (contactCloseTriggers.length) {
      contactCloseTriggers.forEach((trigger) => {
        trigger.addEventListener("click", () => {
          closeContactModal();
        });
      });
    }

    document.addEventListener("keydown", (event) => {
      if (event.key === "Escape" && isContactModalOpen()) {
        event.preventDefault();
        closeContactModal();
      }
    });

    if (newContactButton) {
      newContactButton.addEventListener("click", () => {
        resetContactForm();
        openContactModal("create");
      });
    }

    if (contactResetButton) {
      contactResetButton.addEventListener("click", () => {
        resetContactForm();
        if (nameInput) {
          nameInput.focus();
        }
      });
    }

    function buildContactPayload() {
      if (!contactForm) {
        return null;
      }
      const formData = new FormData(contactForm);
      const normalize = (value) => {
        if (value == null) {
          return null;
        }
        const trimmed = String(value).trim();
        return trimmed ? trimmed : null;
      };
      const nameValue = normalize(formData.get("name"));
      if (!nameValue) {
        throw new Error("Name is required");
      }
      return {
        name: nameValue,
        job_title: normalize(formData.get("job_title")),
        email: normalize(formData.get("email")),
        phone: normalize(formData.get("phone")),
        notes: normalize(formData.get("notes")),
      };
    }

    async function sendContactRequest({ url, method, payload, errorMessage }) {
      const controller = new AbortController();
      const timeout = setTimeout(() => controller.abort(), 10000);
      try {
        const options = {
          method,
          headers: {
            Accept: "application/json",
          },
          credentials: "same-origin",
          signal: controller.signal,
        };
        if (payload) {
          options.headers["Content-Type"] = "application/json";
          options.body = JSON.stringify(payload);
        }
        const response = await fetch(url, options);
        if (method === "DELETE") {
          if (!response.ok) {
            const details = await response.json().catch(() => ({}));
            throw new Error(details.detail || errorMessage || "Unable to delete contact");
          }
          return null;
        }
        const data = await response.json().catch(() => ({}));
        if (!response.ok) {
          throw new Error(data.detail || errorMessage || "Unable to save contact");
        }
        return data;
      } finally {
        clearTimeout(timeout);
      }
    }

    if (contactForm && contactTableBody) {
      contactForm.addEventListener("submit", async (event) => {
        event.preventDefault();
        let payload;
        try {
          payload = buildContactPayload();
        } catch (error) {
          if (contactMessage) {
            setStatusMessage(contactMessage, error.message || "Invalid input", "error");
          }
          return;
        }

        if (contactMessage) {
          const mode = contactForm.dataset.mode === "edit" ? "edit" : "create";
          setStatusMessage(
            contactMessage,
            mode === "edit" ? "Saving contact…" : "Creating contact…"
          );
        }

        if (contactSubmitButton) {
          contactSubmitButton.disabled = true;
        }

        try {
          const mode = contactForm.dataset.mode === "edit" ? "edit" : "create";
          const contactId = contactIdInput?.value?.trim();
          if (mode === "edit" && !contactId) {
            throw new Error("Contact identifier missing");
          }
          const url =
            mode === "edit"
              ? `/api/organizations/${encodeURIComponent(organizationId)}/contacts/${encodeURIComponent(contactId || "")}`
              : `/api/organizations/${encodeURIComponent(organizationId)}/contacts`;
          const method = mode === "edit" ? "PATCH" : "POST";
          const responsePayload = await sendContactRequest({
            url,
            method,
            payload,
            errorMessage: mode === "edit" ? "Unable to update contact" : "Unable to create contact",
          });
          if (!responsePayload) {
            return;
          }
          const normalized = normalizeContactPayload(responsePayload);
          if (!normalized) {
            return;
          }
          renderContactRow(normalized);
          updateContactCount();
          updateEmptyState();
          applySearchFilter();
          refreshFilters();
          closeContactModal();
        } catch (error) {
          if (contactMessage) {
            setStatusMessage(
              contactMessage,
              error.message || "Unable to save contact",
              "error"
            );
          }
        } finally {
          if (contactSubmitButton) {
            contactSubmitButton.disabled = false;
          }
        }
      });

      contactTableBody.addEventListener("click", async (event) => {
        const editTrigger = event.target.closest("[data-action='contact-edit']");
        if (editTrigger) {
          const row = editTrigger.closest("[data-contact-row]");
          if (!row) {
            return;
          }
          try {
            const data = JSON.parse(row.dataset.contact || "{}");
            openContactModal("edit", data);
          } catch (error) {
            console.error("Unable to parse contact dataset", error);
          }
          return;
        }

        const deleteTrigger = event.target.closest("[data-action='contact-delete']");
        if (deleteTrigger) {
          const row = deleteTrigger.closest("[data-contact-row]");
          if (!row) {
            return;
          }
          let contactData = null;
          try {
            contactData = JSON.parse(row.dataset.contact || "{}");
          } catch (error) {
            console.error("Unable to parse contact dataset", error);
          }
          const confirmed = window.confirm(
            contactData?.name
              ? `Delete ${contactData.name}? This action cannot be undone.`
              : "Delete this contact?"
          );
          if (!confirmed) {
            return;
          }
          deleteTrigger.disabled = true;
          try {
            await sendContactRequest({
              url: `/api/organizations/${encodeURIComponent(
                organizationId
              )}/contacts/${encodeURIComponent(String(row.dataset.contactId || ""))}`,
              method: "DELETE",
              errorMessage: "Unable to delete contact",
            });
            row.remove();
            updateContactCount();
            updateEmptyState();
            applySearchFilter();
            refreshFilters();
          } catch (error) {
            window.alert(error.message || "Unable to delete contact");
          } finally {
            deleteTrigger.disabled = false;
          }
        }
      });
    }

    if (contactFilter) {
      contactFilter.addEventListener("change", () => {
        refreshFilters();
      });
    }

    refreshFilters();
    updateContactCount();
    updateEmptyState();
    applySearchFilter();
  }
>>>>>>> e2c05577

  const maintenanceButtons = document.querySelectorAll("[data-action='maintenance-run']");

  function resolveMaintenanceOutput(button) {
    const explicitSelector = button.dataset.output;
    if (explicitSelector) {
      const target = document.querySelector(explicitSelector);
      if (target) {
        return target;
      }
    }

    const scopedContainer = button.closest("[data-maintenance-container]") || button.parentElement;
    if (scopedContainer) {
      const existing = scopedContainer.querySelector("[data-role='maintenance-output']");
      if (existing) {
        return existing;
      }
      const created = document.createElement("pre");
      created.dataset.role = "maintenance-output";
      created.textContent = "Awaiting execution…";
      scopedContainer.appendChild(created);
      return created;
    }
    return null;
  }

  maintenanceButtons.forEach((button) => {
    button.addEventListener("click", async () => {
      const maintenanceOutput = resolveMaintenanceOutput(button);

      if (!maintenanceOutput) {
        console.warn("Maintenance action missing output target", {
          button,
        });
        return;
      }

      const endpoint = button.dataset.endpoint;
      if (!endpoint) {
        maintenanceOutput.textContent = "No endpoint defined for this action.";
        return;
      }

      const tokenFieldSelector = button.dataset.tokenField;
      let tokenValue = "";
      if (tokenFieldSelector) {
        const tokenField = document.querySelector(tokenFieldSelector);
        tokenValue = tokenField?.value?.trim() ?? "";
      }

      maintenanceOutput.textContent = `Executing ${endpoint}…`;
      button.disabled = true;

      try {
        const headers = {
          Accept: "application/json",
        };
        const fetchOptions = {
          method: "POST",
          headers,
          credentials: "same-origin",
        };
        if (tokenValue) {
          headers["Content-Type"] = "application/json";
          fetchOptions.body = JSON.stringify({ token: tokenValue });
        }

        const response = await fetch(endpoint, fetchOptions);
        const payload = await response.json().catch(() => ({ detail: "No response payload" }));
        if (!response.ok) {
          throw new Error(typeof payload.detail === "string" ? payload.detail : "Request failed");
        }
        maintenanceOutput.textContent = JSON.stringify(payload, null, 2);
      } catch (error) {
        maintenanceOutput.textContent = error.message || "Unable to execute script";
      } finally {
        button.disabled = false;
      }
    });
  });
})();<|MERGE_RESOLUTION|>--- conflicted
+++ resolved
@@ -1227,7 +1227,6 @@
     }
   }
 
-<<<<<<< HEAD
   const DEFAULT_AUTOMATION_OUTPUT_SELECTOR = "#automation-update-output";
 
   const automationModal = document.querySelector("[data-role='automation-modal']");
@@ -1641,7 +1640,6 @@
       closeAutomationModal();
     }
   });
-=======
   const contactPage = document.querySelector("[data-role='contact-page']");
   if (contactPage) {
     const organizationId = contactPage.dataset.organizationId;
@@ -2212,7 +2210,6 @@
     updateEmptyState();
     applySearchFilter();
   }
->>>>>>> e2c05577
 
   const maintenanceButtons = document.querySelectorAll("[data-action='maintenance-run']");
 
