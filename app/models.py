from __future__ import annotations

from datetime import datetime, timezone

from sqlalchemy import (
    Boolean,
    Column,
    DateTime,
    ForeignKey,
    Integer,
    String,
    Text,
    UniqueConstraint,
    text,
)
from sqlalchemy.ext.mutable import MutableDict, MutableList
from sqlalchemy.orm import declarative_base

from sqlalchemy.types import JSON

Base = declarative_base()


def utcnow() -> datetime:
    return datetime.now(timezone.utc)


class User(Base):
    __tablename__ = "users"

    id: int = Column(Integer, primary_key=True, index=True)
    email: str = Column(String(255), unique=True, nullable=False, index=True)
    hashed_password: str = Column(String(255), nullable=False)
    is_super_admin: bool = Column(Boolean, default=False, nullable=False)
    created_at: datetime = Column(
        DateTime(timezone=True),
        nullable=False,
        default=utcnow,
    )


class IntegrationModule(Base):
    __tablename__ = "integration_modules"

    id: int = Column(Integer, primary_key=True, index=True)
    name: str = Column(String(255), nullable=False)
    slug: str = Column(String(255), nullable=False, unique=True, index=True)
    description: str | None = Column(Text, nullable=True)
    icon: str | None = Column(String(16), nullable=True)
    enabled: bool = Column(Boolean, default=False, nullable=False)
    settings: dict = Column(
        MutableDict.as_mutable(JSON),
        nullable=False,
        default=dict,
        server_default=text("'{}'"),
    )
    created_at: datetime = Column(
        DateTime(timezone=True),
        nullable=False,
        default=utcnow,
        server_default=text("CURRENT_TIMESTAMP"),
    )
    updated_at: datetime = Column(
        DateTime(timezone=True),
        nullable=False,
        default=utcnow,
        onupdate=utcnow,
        server_default=text("CURRENT_TIMESTAMP"),
    )



class Organization(Base):
    __tablename__ = "organizations"

    id: int = Column(Integer, primary_key=True, index=True)
    name: str = Column(String(255), nullable=False)
    slug: str = Column(String(255), nullable=False, unique=True, index=True)
    description: str | None = Column(Text, nullable=True)
    contact_email: str | None = Column(String(255), nullable=True)
    is_archived: bool = Column(Boolean, default=False, nullable=False)
    created_at: datetime = Column(
        DateTime(timezone=True),
        nullable=False,
        default=utcnow,
        server_default=text("CURRENT_TIMESTAMP"),
    )
    updated_at: datetime = Column(
        DateTime(timezone=True),
        nullable=False,
        default=utcnow,
        onupdate=utcnow,
        server_default=text("CURRENT_TIMESTAMP"),
    )


class Automation(Base):
    __tablename__ = "automations"

    id: int = Column(Integer, primary_key=True, index=True)
    name: str = Column(String(255), nullable=False)
    description: str | None = Column(Text, nullable=True)
    playbook: str = Column(String(255), nullable=False)
    kind: str = Column(String(32), nullable=False, index=True)
    cadence: str | None = Column(String(255), nullable=True)
    cron_expression: str | None = Column(String(255), nullable=True)
    trigger: str | None = Column(String(255), nullable=True)
    trigger_filters: dict | None = Column(
        MutableDict.as_mutable(JSON),
        nullable=True,
        default=None,
    )
    ticket_actions: list[dict[str, str]] | None = Column(
        MutableList.as_mutable(JSON),
        nullable=True,
        default=None,
    )
    status: str | None = Column(String(64), nullable=True)
    next_run_at: datetime | None = Column(DateTime(timezone=True), nullable=True)
    last_run_at: datetime | None = Column(DateTime(timezone=True), nullable=True)
    last_trigger_at: datetime | None = Column(DateTime(timezone=True), nullable=True)
    action_label: str | None = Column(String(255), nullable=True)
    action_endpoint: str | None = Column(String(1024), nullable=True)
    action_output_selector: str | None = Column(String(255), nullable=True)


class Contact(Base):
    __tablename__ = "contacts"

    id: int = Column(Integer, primary_key=True, index=True)
    organization_id: int = Column(
        Integer,
        ForeignKey("organizations.id", ondelete="CASCADE"),
        nullable=False,
        index=True,
    )
    name: str = Column(String(255), nullable=False)
    job_title: str | None = Column(String(255), nullable=True)
    email: str | None = Column(String(255), nullable=True)
    phone: str | None = Column(String(64), nullable=True)
    notes: str | None = Column(Text, nullable=True)
    created_at: datetime = Column(
        DateTime(timezone=True),
        nullable=False,
        default=utcnow,
        server_default=text("CURRENT_TIMESTAMP"),
    )
    updated_at: datetime = Column(
        DateTime(timezone=True),
        nullable=False,
        default=utcnow,
        onupdate=utcnow,
        server_default=text("CURRENT_TIMESTAMP"),
    )


class WebhookDelivery(Base):
    __tablename__ = "webhook_deliveries"

    id: int = Column(Integer, primary_key=True, index=True)
    event_id: str = Column(String(128), nullable=False, unique=True, index=True)
    endpoint: str = Column(String(2048), nullable=False)
    module_id: int | None = Column(
        Integer,
        ForeignKey("integration_modules.id", ondelete="SET NULL"),
        nullable=True,
        index=True,
    )
    module_slug: str | None = Column(String(255), nullable=True, index=True)
    request_method: str = Column(String(16), nullable=False, default="GET")
    request_url: str = Column(String(2048), nullable=False, default="")
    request_payload: dict | list | str | int | float | bool | None = Column(
        JSON, nullable=True
    )
    status: str = Column(String(32), nullable=False, default="retrying")
    response_status_code: int | None = Column(Integer, nullable=True)
    response_payload: dict | list | str | int | float | bool | None = Column(
        JSON, nullable=True
    )
    error_message: str | None = Column(Text, nullable=True)
    last_attempt_at: datetime | None = Column(DateTime(timezone=True), nullable=True)
    next_retry_at: datetime | None = Column(DateTime(timezone=True), nullable=True)
    created_at: datetime = Column(
        DateTime(timezone=True),
        nullable=False,
        default=utcnow,
        server_default=text("CURRENT_TIMESTAMP"),
    )
    updated_at: datetime = Column(
        DateTime(timezone=True),
        nullable=False,
        default=utcnow,
        onupdate=utcnow,
        server_default=text("CURRENT_TIMESTAMP"),
    )


class Ticket(Base):
    __tablename__ = "tickets"

    id: str = Column(String(32), primary_key=True)
    subject: str = Column(String(255), nullable=False)
    customer: str = Column(String(255), nullable=False)
    customer_email: str = Column(String(255), nullable=False)
    status: str = Column(String(64), nullable=False)
    priority: str = Column(String(64), nullable=False)
    team: str = Column(String(255), nullable=False)
    assignment: str = Column(String(255), nullable=False)
    queue: str = Column(String(255), nullable=False)
    category: str = Column(String(255), nullable=False)
    summary: str = Column(Text, nullable=False)
    channel: str = Column(String(64), nullable=False, default="Portal")
    created_at_dt: datetime = Column(
        DateTime(timezone=True),
        nullable=False,
        default=utcnow,
        server_default=text("CURRENT_TIMESTAMP"),
    )
    last_reply_dt: datetime = Column(
        DateTime(timezone=True),
        nullable=False,
        default=utcnow,
        server_default=text("CURRENT_TIMESTAMP"),
    )
    due_at_dt: datetime | None = Column(DateTime(timezone=True), nullable=True)
    labels: list[str] = Column(
        MutableList.as_mutable(JSON),
        nullable=False,
        default=list,
        server_default=text("'[]'"),
    )
    watchers: list[str] = Column(
        MutableList.as_mutable(JSON),
        nullable=False,
        default=list,
        server_default=text("'[]'"),
    )
    is_starred: bool = Column(Boolean, nullable=False, default=False)
    assets_visible: bool = Column(Boolean, nullable=False, default=False)
    history: list[dict[str, object]] = Column(
        MutableList.as_mutable(JSON),
        nullable=False,
        default=list,
        server_default=text("'[]'"),
    )
    metadata_created_at_dt: datetime = Column(
        DateTime(timezone=True),
        nullable=False,
        default=utcnow,
        server_default=text("CURRENT_TIMESTAMP"),
    )
    metadata_updated_at_dt: datetime = Column(
        DateTime(timezone=True),
        nullable=False,
        default=utcnow,
        onupdate=utcnow,
        server_default=text("CURRENT_TIMESTAMP"),
    )


class TicketOverride(Base):
    __tablename__ = "ticket_overrides"

    ticket_id: str = Column(String(32), primary_key=True)
    subject: str = Column(String(255), nullable=False)
    customer: str = Column(String(255), nullable=False)
    customer_email: str = Column(String(255), nullable=False)
    status: str = Column(String(64), nullable=False)
    priority: str = Column(String(64), nullable=False)
    team: str = Column(String(255), nullable=False)
    assignment: str = Column(String(255), nullable=False)
    queue: str = Column(String(255), nullable=False)
    category: str = Column(String(255), nullable=False)
    summary: str = Column(Text, nullable=False)
    metadata_updated_at_dt: datetime = Column(
        DateTime(timezone=True),
        nullable=False,
        default=utcnow,
        onupdate=utcnow,
        server_default=text("CURRENT_TIMESTAMP"),
    )


class TicketReply(Base):
    __tablename__ = "ticket_replies"

    id: int = Column(Integer, primary_key=True, autoincrement=True)
    ticket_id: str = Column(String(32), index=True, nullable=False)
    actor: str = Column(String(255), nullable=False)
    direction: str = Column(String(32), nullable=False, default="outbound")
    channel: str = Column(String(64), nullable=False)
    summary: str = Column(String(255), nullable=False)
    body: str = Column(Text, nullable=False)
    timestamp_dt: datetime = Column(
        DateTime(timezone=True),
        nullable=False,
        default=utcnow,
        server_default=text("CURRENT_TIMESTAMP"),
    )


class TicketDeletion(Base):
    __tablename__ = "ticket_deletions"
    __table_args__ = (UniqueConstraint("kind", "value", name="uq_ticket_deletions_kind_value"),)

    id: int = Column(Integer, primary_key=True, autoincrement=True)
    kind: str = Column(String(32), nullable=False, index=True)
    value: str = Column(String(255), nullable=False)
    created_at: datetime = Column(
        DateTime(timezone=True),
        nullable=False,
        default=utcnow,
        server_default=text("CURRENT_TIMESTAMP"),
    )


<<<<<<< HEAD
class KnowledgeSpace(Base):
    __tablename__ = "knowledge_spaces"

    id: int = Column(Integer, primary_key=True, index=True)
    name: str = Column(String(255), nullable=False)
    slug: str = Column(String(255), nullable=False, unique=True, index=True)
    description: str | None = Column(Text, nullable=True)
    icon: str | None = Column(String(16), nullable=True)
    is_private: bool = Column(Boolean, default=False, nullable=False)
    created_at: datetime = Column(
        DateTime(timezone=True),
        nullable=False,
        default=utcnow,
        server_default=text("CURRENT_TIMESTAMP"),
    )
    updated_at: datetime = Column(
        DateTime(timezone=True),
        nullable=False,
        default=utcnow,
        onupdate=utcnow,
        server_default=text("CURRENT_TIMESTAMP"),
    )


class KnowledgeDocument(Base):
    __tablename__ = "knowledge_documents"
    __table_args__ = (
        UniqueConstraint("space_id", "slug", name="uq_knowledge_documents_space_slug"),
    )

    id: int = Column(Integer, primary_key=True, index=True)
    space_id: int = Column(
        Integer,
        ForeignKey("knowledge_spaces.id", ondelete="CASCADE"),
        nullable=False,
        index=True,
    )
    parent_id: int | None = Column(
        Integer,
        ForeignKey("knowledge_documents.id", ondelete="SET NULL"),
        nullable=True,
        index=True,
    )
    title: str = Column(String(255), nullable=False)
    slug: str = Column(String(255), nullable=False)
    summary: str | None = Column(Text, nullable=True)
    content: str = Column(Text, nullable=False)
    is_published: bool = Column(Boolean, default=False, nullable=False)
    position: int = Column(Integer, default=0, nullable=False)
    version: int = Column(Integer, default=1, nullable=False)
    created_by_id: int | None = Column(
        Integer,
        ForeignKey("users.id", ondelete="SET NULL"),
        nullable=True,
        index=True,
    )
    created_at: datetime = Column(
=======
class TicketSummary(Base):
    __tablename__ = "ticket_summaries"

    ticket_id: str = Column(String(32), primary_key=True)
    provider: str = Column(String(64), nullable=False, default="ollama")
    model: str | None = Column(String(255), nullable=True)
    summary: str | None = Column(Text, nullable=True)
    error_message: str | None = Column(Text, nullable=True)
    created_at_dt: datetime = Column(
>>>>>>> c40fad36
        DateTime(timezone=True),
        nullable=False,
        default=utcnow,
        server_default=text("CURRENT_TIMESTAMP"),
    )
<<<<<<< HEAD
    updated_at: datetime = Column(
=======
    updated_at_dt: datetime = Column(
>>>>>>> c40fad36
        DateTime(timezone=True),
        nullable=False,
        default=utcnow,
        onupdate=utcnow,
        server_default=text("CURRENT_TIMESTAMP"),
<<<<<<< HEAD
    )
    published_at: datetime | None = Column(DateTime(timezone=True), nullable=True)


class KnowledgeDocumentRevision(Base):
    __tablename__ = "knowledge_document_revisions"
    __table_args__ = (
        UniqueConstraint("document_id", "version", name="uq_knowledge_revision_document_version"),
    )

    id: int = Column(Integer, primary_key=True, index=True)
    document_id: int = Column(
        Integer,
        ForeignKey("knowledge_documents.id", ondelete="CASCADE"),
        nullable=False,
        index=True,
    )
    version: int = Column(Integer, nullable=False)
    title: str = Column(String(255), nullable=False)
    summary: str | None = Column(Text, nullable=True)
    content: str = Column(Text, nullable=False)
    created_by_id: int | None = Column(
        Integer,
        ForeignKey("users.id", ondelete="SET NULL"),
        nullable=True,
        index=True,
    )
    created_at: datetime = Column(
        DateTime(timezone=True),
        nullable=False,
        default=utcnow,
        server_default=text("CURRENT_TIMESTAMP"),
=======
>>>>>>> c40fad36
    )<|MERGE_RESOLUTION|>--- conflicted
+++ resolved
@@ -314,7 +314,6 @@
     )
 
 
-<<<<<<< HEAD
 class KnowledgeSpace(Base):
     __tablename__ = "knowledge_spaces"
 
@@ -372,7 +371,6 @@
         index=True,
     )
     created_at: datetime = Column(
-=======
 class TicketSummary(Base):
     __tablename__ = "ticket_summaries"
 
@@ -382,23 +380,17 @@
     summary: str | None = Column(Text, nullable=True)
     error_message: str | None = Column(Text, nullable=True)
     created_at_dt: datetime = Column(
->>>>>>> c40fad36
-        DateTime(timezone=True),
-        nullable=False,
-        default=utcnow,
-        server_default=text("CURRENT_TIMESTAMP"),
-    )
-<<<<<<< HEAD
-    updated_at: datetime = Column(
-=======
+        DateTime(timezone=True),
+        nullable=False,
+        default=utcnow,
+        server_default=text("CURRENT_TIMESTAMP"),
+    )
     updated_at_dt: datetime = Column(
->>>>>>> c40fad36
-        DateTime(timezone=True),
-        nullable=False,
-        default=utcnow,
-        onupdate=utcnow,
-        server_default=text("CURRENT_TIMESTAMP"),
-<<<<<<< HEAD
+        DateTime(timezone=True),
+        nullable=False,
+        default=utcnow,
+        onupdate=utcnow,
+        server_default=text("CURRENT_TIMESTAMP"),
     )
     published_at: datetime | None = Column(DateTime(timezone=True), nullable=True)
 
@@ -431,6 +423,4 @@
         nullable=False,
         default=utcnow,
         server_default=text("CURRENT_TIMESTAMP"),
-=======
->>>>>>> c40fad36
     )