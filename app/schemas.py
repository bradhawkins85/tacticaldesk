--- conflicted
+++ resolved
@@ -146,8 +146,6 @@
 
     class Config:
         orm_mode = True
-<<<<<<< HEAD
-=======
 
 
 class TicketUpdate(BaseModel):
@@ -161,7 +159,6 @@
     queue: TicketShortText
     category: TicketShortText
     summary: TicketSummaryText
->>>>>>> 2e94ba11
 class ContactBase(BaseModel):
     name: Optional[str] = Field(default=None, max_length=255, min_length=1)
     job_title: Optional[str] = Field(default=None, max_length=255)
