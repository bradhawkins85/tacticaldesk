from __future__ import annotations

from datetime import datetime
from enum import Enum
from typing import Any, Dict, Optional

from pydantic import BaseModel, EmailStr, Field


class UserBase(BaseModel):
    email: EmailStr


class UserCreate(UserBase):
    password: str = Field(min_length=8, max_length=128)


class UserRead(UserBase):
    id: int
    is_super_admin: bool
    created_at: datetime

    class Config:
        orm_mode = True


class LoginRequest(BaseModel):
    email: EmailStr
    password: str


class IntegrationSettings(BaseModel):
    base_url: Optional[str] = Field(default=None, max_length=2048)
    api_key: Optional[str] = Field(default=None, max_length=512)
    webhook_url: Optional[str] = Field(default=None, max_length=2048)
    client_id: Optional[str] = Field(default=None, max_length=255)
    client_secret: Optional[str] = Field(default=None, max_length=512)
    tenant_id: Optional[str] = Field(default=None, max_length=255)

    class Config:
        extra = "allow"


class IntegrationModuleBase(BaseModel):
    name: Optional[str] = Field(default=None, max_length=255)
    description: Optional[str] = Field(default=None, max_length=1024)
    icon: Optional[str] = Field(default=None, max_length=16)
    enabled: Optional[bool] = None
    settings: Optional[IntegrationSettings] = None


class IntegrationModuleCreate(IntegrationModuleBase):
    name: str = Field(max_length=255)
    slug: str = Field(max_length=255)
    enabled: bool = Field(default=False)


class IntegrationModuleUpdate(IntegrationModuleBase):
    pass


class IntegrationModuleRead(BaseModel):
    id: int
    name: str
    slug: str
    description: Optional[str]
    icon: Optional[str]
    enabled: bool
    settings: Dict[str, Any]
    created_at: datetime
    updated_at: datetime

    class Config:
        orm_mode = True


class OrganizationBase(BaseModel):
    name: Optional[str] = Field(default=None, max_length=255, min_length=1)
    slug: Optional[str] = Field(
        default=None,
        max_length=255,
        min_length=1,
        regex=r"^[a-z0-9]+(?:-[a-z0-9]+)*$",
    )
    description: Optional[str] = Field(default=None, max_length=2048)
    contact_email: Optional[EmailStr] = None


class OrganizationCreate(OrganizationBase):
    name: str = Field(max_length=255, min_length=1)
    slug: str = Field(
        max_length=255,
        min_length=1,
        regex=r"^[a-z0-9]+(?:-[a-z0-9]+)*$",
    )


class OrganizationUpdate(OrganizationBase):
    is_archived: Optional[bool] = None


class OrganizationRead(BaseModel):
    id: int
    name: str
    slug: str
    description: Optional[str]
    contact_email: Optional[str]
    is_archived: bool
<<<<<<< HEAD
=======
    created_at: datetime
    updated_at: datetime
>>>>>>> 5dbb9a3e

    class Config:
        orm_mode = True
class WebhookStatus(str, Enum):
    RETRYING = "retrying"
    PAUSED = "paused"
    FAILED = "failed"
    DELIVERED = "delivered"


class WebhookDeliveryRead(BaseModel):
    id: int
    event_id: str
    endpoint: str
    status: WebhookStatus
    last_attempt_at: Optional[datetime]
    next_retry_at: Optional[datetime]
    created_at: datetime
    updated_at: datetime

    class Config:
        orm_mode = True<|MERGE_RESOLUTION|>--- conflicted
+++ resolved
@@ -106,11 +106,8 @@
     description: Optional[str]
     contact_email: Optional[str]
     is_archived: bool
-<<<<<<< HEAD
-=======
     created_at: datetime
     updated_at: datetime
->>>>>>> 5dbb9a3e
 
     class Config:
         orm_mode = True
