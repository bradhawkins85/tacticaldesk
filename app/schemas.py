--- conflicted
+++ resolved
@@ -113,7 +113,6 @@
         orm_mode = True
 
 
-<<<<<<< HEAD
 class AutomationUpdate(BaseModel):
     name: Optional[str] = Field(default=None, max_length=255, min_length=1)
     description: Optional[str] = Field(default=None, max_length=2048)
@@ -141,7 +140,6 @@
     action_label: Optional[str]
     action_endpoint: Optional[str]
     action_output_selector: Optional[str]
-=======
 class ContactBase(BaseModel):
     name: Optional[str] = Field(default=None, max_length=255, min_length=1)
     job_title: Optional[str] = Field(default=None, max_length=255)
@@ -166,17 +164,13 @@
     email: Optional[str]
     phone: Optional[str]
     notes: Optional[str]
->>>>>>> e2c05577
     created_at: datetime
     updated_at: datetime
 
     class Config:
         orm_mode = True
-<<<<<<< HEAD
 
 
-=======
->>>>>>> e2c05577
 class WebhookStatus(str, Enum):
     RETRYING = "retrying"
     PAUSED = "paused"
